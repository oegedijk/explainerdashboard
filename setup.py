from setuptools import setup, find_packages

setup(
    name='explainerdashboard',
<<<<<<< HEAD
    version='0.3.4',
=======
    version='0.3.3.1',
>>>>>>> 90e8a958
    description='Quickly build Explainable AI dashboards that show the inner workings of so-called "blackbox" machine learning models.',
    long_description="""

This package makes it convenient to quickly deploy a dashboard web app
that explains the workings of a (scikit-learn compatible) fitted machine 
learning model. The dashboard provides interactive plots on model performance, 
feature importances, feature contributions to individual predictions, 
partial dependence plots, SHAP (interaction) values, visualisation of individual
decision trees, etc. 


The goal is manyfold:

    - Make it easy for data scientists to quickly inspect the inner workings and 
        performance of their model with just a few lines of code
    - Make it possible for non data scientist stakeholders such as co-workers,
        managers, directors, internal and external watchdogs to interactively 
        inspect the inner workings of the model without having to depend 
        on a data scientist to generate every plot and table
    - Make it easy to build a custom application that explains individual 
        predictions of your model for customers that ask for an explanation
    - Explain the inner workings of the model to the people working with 
        model in a human-in-the-loop deployment so that they gain understanding 
        what the model does do and does not do. 
        This is important so that they can gain an intuition for when the 
        model is likely missing information and may have to be overruled.

The dashboard includes:

    - SHAP values (i.e. what is the contribution of each feature to each 
        individual prediction?)
    - Permutation importances (how much does the model metric deteriorate 
        when you shuffle a feature?)
    - Partial dependence plots (how does the model prediction change when 
        you vary a single feature?
    - Shap interaction values (decompose the shap value into a direct effect 
        an interaction effects)
    - For Random Forests and xgboost models: visualization of individual trees
        in the ensemble.  
    - Plus for classifiers: precision plots, confusion matrix, ROC AUC plot, 
        PR AUC plot, etc
    - For regression models: goodness-of-fit plots, residual plots, etc.

The library is designed to be modular so that it is easy to design your 
own custom dashboards so that you can focus on the layout and project specific 
textual explanations of the dashboard. (i.e. design it so that it will be 
interpretable for business users in your organization, not just data scientists)


A deployed example can be found at http://titanicexplainer.herokuapp.com
""",
    license='MIT',
    packages=find_packages(),
    package_dir={'explainerdashboard': 'explainerdashboard'},  # the one line where all the magic happens
    package_data={
        'explainerdashboard': ['assets/*', 'datasets/*', 'static/*'],
    },
    classifiers=[
        "Development Status :: 3 - Alpha",
        "Environment :: Web Environment",
        "Framework :: Dash",
        "Framework :: Flask",
        "Intended Audience :: Developers",
        "Intended Audience :: Education",
        "Topic :: Scientific/Engineering :: Artificial Intelligence"],
    install_requires=['dash>=1.19', 'dash-bootstrap-components', 'jupyter_dash', 'dash-auth',
                    'dtreeviz>=1.3', 'numpy', 'pandas>=1.1', 'scikit-learn', 
                    'shap>=0.37', 'joblib', 'oyaml', 'click', 'waitress',
                    'flask_simplelogin'],
    python_requires='>=3.6',
    entry_points={
        'console_scripts': [
            'explainerdashboard = explainerdashboard.cli:explainerdashboard_cli',
            'explainerhub = explainerdashboard.cli:explainerhub_cli',
        ],
    },
    author='Oege Dijk',
    author_email='oegedijk@gmail.com',
    keywords=['machine learning', 'explainability', 'shap', 'feature importances', 'dash'],
    url='https://github.com/oegedijk/explainerdashboard',
    project_urls={
        "Github page": "https://github.com/oegedijk/explainerdashboard/",
        "Documentation": "https://explainerdashboard.readthedocs.io/",
    },
)
<|MERGE_RESOLUTION|>--- conflicted
+++ resolved
@@ -2,11 +2,7 @@
 
 setup(
     name='explainerdashboard',
-<<<<<<< HEAD
     version='0.3.4',
-=======
-    version='0.3.3.1',
->>>>>>> 90e8a958
     description='Quickly build Explainable AI dashboards that show the inner workings of so-called "blackbox" machine learning models.',
     long_description="""
 
@@ -91,4 +87,4 @@
         "Github page": "https://github.com/oegedijk/explainerdashboard/",
         "Documentation": "https://explainerdashboard.readthedocs.io/",
     },
-)
+)