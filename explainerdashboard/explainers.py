__all__ = [
    "BaseExplainer",
    "ClassifierExplainer",
    "RegressionExplainer",
    "RandomForestClassifierExplainer",
    "RandomForestRegressionExplainer",
    "XGBClassifierExplainer",
    "XGBRegressionExplainer",
]

import sys
import inspect
from abc import ABC
import base64
from pathlib import Path
from typing import List, Dict, Union, Callable
from types import MethodType
from functools import wraps
from threading import Lock
import warnings

import numpy as np
import pandas as pd
from pandas.api.types import is_numeric_dtype, is_string_dtype

import shap

from dtreeviz import DTreeVizAPI
from dtreeviz.models.shadow_decision_tree import ShadowDecTree

from sklearn.model_selection import KFold
from sklearn.base import clone
from sklearn.pipeline import Pipeline
from sklearn.metrics import (
    roc_auc_score,
    accuracy_score,
    f1_score,
    roc_curve,
    confusion_matrix,
)
from sklearn.metrics import (
    precision_recall_curve,
    precision_score,
    recall_score,
    log_loss,
)
from sklearn.metrics import mean_squared_error, mean_absolute_error, r2_score
from sklearn.metrics import average_precision_score


from .explainer_methods import *
from .explainer_plots import *


import plotly.io as pio

pio.templates.default = "none"


def insert_pos_label(func):
    """decorator to insert pos_label=self.pos_label into method call when pos_label=None"""

    @wraps(func)
    def inner(self, *args, **kwargs):
        if not self.is_classifier:
            return func(self, *args, **kwargs)
        if "pos_label" in kwargs:
            if kwargs["pos_label"] is not None:
                # ensure that pos_label is int
                kwargs.update(dict(pos_label=self.pos_label_index(kwargs["pos_label"])))
                return func(self, *args, **kwargs)
            else:
                # insert self.pos_label
                kwargs.update(dict(pos_label=self.pos_label))
                return func(self, *args, **kwargs)
        kwargs.update(
            dict(zip(inspect.getfullargspec(func).args[1 : 1 + len(args)], args))
        )
        if "pos_label" in kwargs:
            if kwargs["pos_label"] is not None:
                kwargs.update(dict(pos_label=self.pos_label_index(kwargs["pos_label"])))
            else:
                kwargs.update(dict(pos_label=self.pos_label))
        else:
            kwargs.update(dict(pos_label=self.pos_label))
        return func(self, **kwargs)

    return inner


class BaseExplainer(ABC):
    """ """

    def __init__(
        self,
        model,
        X: pd.DataFrame,
        y: pd.Series = None,
        permutation_metric: Callable = r2_score,
        shap: str = "guess",
        X_background: pd.DataFrame = None,
        model_output: str = "raw",
        cats: bool = None,
        cats_notencoded: Dict = None,
        idxs: pd.Index = None,
        index_name: str = None,
        target: str = None,
        descriptions: dict = None,
        n_jobs: int = None,
        permutation_cv: int = None,
        cv: int = None,
        na_fill: float = -999,
        precision: str = "float64",
        shap_kwargs: Dict = None,
    ):
        """Defines the basic functionality that is shared by both
        ClassifierExplainer and RegressionExplainer.

        Args:
            model: a model with a scikit-learn compatible .fit and .predict methods
            X (pd.DataFrame): a pd.DataFrame with your model features
            y (pd.Series): Dependent variable of your model, defaults to None
            permutation_metric (function or str): is a scikit-learn compatible
                metric function (or string). Defaults to r2_score
            shap (str): type of shap_explainer to fit: 'tree', 'linear', 'kernel'.
                Defaults to 'guess'.
            X_background (pd.DataFrame): background X to be used by shap
                explainers that need a background dataset (e.g. shap.KernelExplainer
                or shap.TreeExplainer with boosting models and
                model_output='probability').
            model_output (str): model_output of shap values, either 'raw',
                'logodds' or 'probability'. Defaults to 'raw' for regression and
                'probability' for classification.
            cats ({dict, list}): dict of features that have been
                onehotencoded. e.g. cats={'Sex':['Sex_male', 'Sex_female']}.
                If all encoded columns are underscore-seperated (as above), can simply
                pass a list of prefixes: cats=['Sex']. Allows to
                group onehot encoded categorical variables together in
                various plots. Defaults to None.
            cats_notencoded (dict): value to display when all onehot encoded
                columns are equal to zero. Defaults to 'NOT_ENCODED' for each
                onehot col.
            idxs (pd.Series): list of row identifiers. Can be names, id's, etc.
                Defaults to X.index.
            index_name (str): identifier for row indexes. e.g. index_name='Passenger'.
                Defaults to X.index.name or idxs.name.
            target: name of the predicted target, e.g. "Survival",
                "Ticket price", etc. Defaults to y.name.
            n_jobs (int): for jobs that can be parallelized using joblib,
                how many processes to split the job in. For now only used
                for calculating permutation importances. Defaults to None.
            permutation_cv (int): Deprecated! Use parameter cv instead!
                (now also works for calculating metrics)
            cv (int): If not None then permutation importances and metrics
                will get calculated using cross validation across X. Use this
                when you are passing the training set to the explainer.
                Defaults to None.
            na_fill (int): The filler used for missing values, defaults to -999.
            precision: precision with which to store values. Defaults to "float64".
            shap_kwargs(dict): dictionary of keyword arguments to be passed to the shap explainer.
                most typically used to supress an additivity check e.g. `shap_kwargs=dict(check_additivity=False)`
        """
        self._params_dict = dict(
            shap=shap,
            model_output=model_output,
            cats=cats,
            descriptions=descriptions,
            target=target,
            n_jobs=n_jobs,
            permutation_cv=permutation_cv,
            cv=cv,
            na_fill=na_fill,
            precision=precision,
            shap_kwargs=shap_kwargs,
        )

        if permutation_cv is not None:
            warnings.warn(
                "Parameter permutation_cv has been deprecated! Please use "
                "the new parameter `cv` instead! (Which now also works for "
                "calculating cross-validated metrics!)"
            )
            if cv is None:
                cv = permutation_cv

        if safe_isinstance(
            model, "sklearn.pipeline.Pipeline", "imblearn.pipeline.Pipeline"
        ):
            if shap != "kernel":
                try:
                    transformer_pipeline, self.model = split_pipeline(model)
                    self.X = get_transformed_X(transformer_pipeline, X)
                    if X_background is not None:
                        self.X_background = get_transformed_X(
                            transformer_pipeline, X_background
                        )
                    print(
                        f"Detected sklearn/imblearn Pipeline and succesfully extracted final "
                        "output dataframe with column names and final model..."
                    )
                except:
                    print(
                        "Warning: Failed to extract a data transformer with column names and final "
                        "model from the Pipeline. So setting shap='kernel' to use "
                        "the (slower and approximate) model-agnostic shap.KernelExplainer "
                        "instead!"
                    )
                    shap = "kernel"

        if not hasattr(self, "X"):
            self.X = X.copy()
        if not hasattr(self, "X_background"):
            if X_background is not None:
                self.X_background = X_background.copy()
            else:
                self.X_background = None
        if not hasattr(self, "model"):
            self.model = model

        if safe_isinstance(model, "xgboost.core.Booster"):
            raise ValueError(
                "For xgboost models, currently only the scikit-learn "
                "compatible wrappers xgboost.sklearn.XGBClassifier and "
                "xgboost.sklearn.XGBRegressor are supported, so please use those "
                "instead of xgboost.Booster!"
            )

        if safe_isinstance(model, "lightgbm.Booster"):
            raise ValueError(
                "For lightgbm, currently only the scikit-learn "
                "compatible wrappers lightgbm.LGBMClassifier and lightgbm.LGBMRegressor "
                "are supported, so please use those instead of lightgbm.Booster!"
            )

        self.onehot_cols, self.onehot_dict = parse_cats(self.X, cats)
        self.encoded_cols, self.regular_cols = get_encoded_and_regular_cols(
            self.X.columns, self.onehot_dict
        )
        self.categorical_cols = [
            col for col in self.regular_cols if not is_numeric_dtype(self.X[col])
        ]
        self.categorical_dict = {
            col: sorted(self.X[col].dropna().unique().tolist()) for col in self.categorical_cols
        }
        #Add nan to list, as this is a valid option for encoders
        for col in self.categorical_cols:
            if self.X[col].isnull().values.any():
                self.categorical_dict[col].append('NaN')
        self.cat_cols = self.onehot_cols + self.categorical_cols
        self.original_cols = self.X.columns
        self.merged_cols = pd.Index(self.regular_cols + self.onehot_cols)

        self.onehot_notencoded = {col: "NOT_ENCODED" for col in self.onehot_cols}
        if cats_notencoded is not None:
            assert isinstance(cats_notencoded, dict), (
                "cats_notencoded should be a dict mapping a onehot col to a "
                " missing value, e.g. cats_notencoded={'Deck': 'Unknown Deck'}...!"
            )
            assert set(cats_notencoded.keys()).issubset(self.onehot_cols), (
                "The following keys in cats_notencoded are not in cats:"
                f"{list(set(cats_notencoded.keys()) - set(self.onehot_cols))}!"
            )
            self.onehot_notencoded.update(cats_notencoded)

        if self.encoded_cols:
            self.X[self.encoded_cols] = self.X[self.encoded_cols].astype(np.int8)

        if self.categorical_cols:
            for col in self.categorical_cols:
                self.X[col] = self.X[col].astype("category")
            if not isinstance(self.model, Pipeline):
                print(
                    f"Warning: Detected the following categorical columns: {self.categorical_cols}. "
                    "Unfortunately for now shap interaction values do not work with"
                    "categorical columns.",
                    flush=True,
                )
                self.interactions_should_work = False

        if y is not None:
            if isinstance(y, pd.DataFrame):
                if len(y.columns) == 1:
                    y = y.squeeze()
                else:
                    raise ValueError(
                        "y should be a pd.Series or np.ndarray not a pd.DataFrame!"
                    )

            self.y = pd.Series(y.squeeze()).astype(precision)
            self.y_missing = False
        else:
            self.y = pd.Series(np.full(len(X), np.nan))
            self.y_missing = True
        if self.y.name is None:
            self.y.name = "Target"

        self.metric = permutation_metric

        if shap == "guess":
            shap_guess = guess_shap(self.model)
            model_str = (
                str(type(self.model))
                .replace("'", "")
                .replace("<", "")
                .replace(">", "")
                .split(".")[-1]
            )
            if shap_guess is not None:
                self.shap = shap_guess
            else:
                self.shap = "kernel"
                print(
                    "WARNING: Parameter shap='guess', but failed to guess the "
                    f"type of shap explainer to use for {model_str}. "
                    "Defaulting to the model agnostic shap.KernelExplainer "
                    "(shap='kernel'). However this will be slow, so if your model is "
                    "compatible with e.g. shap.TreeExplainer or shap.LinearExplainer "
                    "then pass shap='tree' or shap='linear'!"
                )
        else:
            if shap in {"deep", "torch"}:
                raise ValueError(
                    "ERROR! Only PyTorch neural networks wrapped in a skorch "
                    "sklearn-compatible NeuralNet wrapper are supported for now! "
                    "See https://github.com/skorch-dev/skorch"
                )
            assert shap in ["tree", "linear", "deep", "kernel", "skorch"], (
                "ERROR! Only shap='guess', 'tree', 'linear', ' kernel' or 'skorch' are "
                " supported for now!"
            )
            self.shap = shap
        if self.shap in {"kernel", "skorch", "linear"}:
            print(
                f"WARNING: For shap='{self.shap}', shap interaction values can unfortunately "
                "not be calculated!"
            )
            self.interactions_should_work = False
        self.shap_kwargs = shap_kwargs if shap_kwargs else {}
        self.model_output = model_output

        if idxs is not None:
            assert len(idxs) == len(self.X) == len(self.y), (
                "idxs should be same length as X but is not: "
                f"len(idxs)={len(idxs)} but  len(X)={len(self.X)}!"
            )
            self.idxs = pd.Index(idxs).astype(str)
        else:
            self.idxs = X.index.astype(str)
        self.X.reset_index(drop=True, inplace=True)
        self.y.reset_index(drop=True, inplace=True)

        self._index_exists_func = None
        self._get_index_list_func = None
        self._get_X_row_func = None
        self._get_y_func = None

        if index_name is None:
            if self.idxs.name is not None:
                self.index_name = self.idxs.name.capitalize()
            else:
                self.index_name = "Index"
        else:
            self.idxs.name = index_name.capitalize()
            self.index_name = index_name.capitalize()
        self.descriptions = {} if descriptions is None else descriptions
        if not isinstance(self.descriptions, dict):
            raise ValueError(
                "ERROR: parameter descriptions should be a dict with feature names as keys, "
                "and feature descriptions as values, but you passed a "
                f"{type(self.descriptions)}!"
            )
        self.target = target if target is not None else self.y.name
        self.n_jobs = n_jobs
        self.cv = cv
        self.na_fill = na_fill
        self.precision = precision
        self.columns = self.X.columns
        self.pos_label = None
        self.units = ""
        self.is_classifier = False
        self.is_regression = False
        if safe_isinstance(self.model, "CatBoostRegressor", "CatBoostClassifier"):
            self.interactions_should_work = False
        if not hasattr(self, "interactions_should_work"):
            self.interactions_should_work = True

        self.__version__ = "0.4.0"

    def get_lock(self):
        if not hasattr(self, "_lock"):
            self._lock = Lock()
        return self._lock

    @classmethod
    def from_file(cls, filepath):
        """Load an Explainer from file. Depending on the suffix of the filepath
        will either load with pickle ('.pkl'), dill ('.dill') or joblib ('joblib').

        If no suffix given, will try with joblib.

        Args:
            filepath {str, Path} the location of the stored Explainer

        returns:
            Explainer object
        """
        filepath = Path(filepath)
        if str(filepath).endswith(".pkl") or str(filepath).endswith(".pickle"):
            import pickle

            return pickle.load(open(filepath, "rb"))
        elif str(filepath).endswith(".dill"):
            import dill

            return dill.load(open(filepath, "rb"))
        else:
            if not filepath.exists():
                if (filepath.parent / (filepath.name + ".joblib")).exists():
                    filepath = filepath.parent / (filepath.name + ".joblib")
                else:
                    raise ValueError(f"Cannot find file: {str(filepath)}")
            import joblib

            return joblib.load(filepath)

    def dump(self, filepath):
        """
        Dump the current Explainer to file. Depending on the suffix of the filepath
        will either dump with pickle ('.pkl'), dill ('.dill') or joblib ('joblib').

        If no suffix given, will dump with joblib and add '.joblib'

        Args:
            filepath (str, Path): filepath where to save the Explainer.
        """
        filepath = Path(filepath)
        if self.shap == "kernel" and not str(filepath).endswith(".dill"):
            print(
                "Warning! KernelExplainer does not work with joblib or pickle, "
                "but only with dill, so specify e.g. filepath='explainer.dill' "
                "to use dill instead of joblib or pickle.",
                flush=True,
            )
        if hasattr(self, "_lock"):
            del self._lock  # Python Locks are not picklable
        if str(filepath).endswith(".pkl") or str(filepath).endswith(".pickle"):
            import pickle

            pickle.dump(self, open(str(filepath), "wb"))
        elif str(filepath).endswith(".dill"):
            import dill

            dill.dump(self, open(str(filepath), "wb"))
        elif str(filepath).endswith(".joblib"):
            import joblib

            joblib.dump(self, filepath)
        else:
            filepath = Path(filepath)
            filepath = filepath.parent / (filepath.name + ".joblib")
            import joblib

            joblib.dump(self, filepath)

    def to_yaml(
        self,
        filepath=None,
        return_dict=False,
        modelfile="model.pkl",
        datafile="data.csv",
        index_col=None,
        target_col=None,
        explainerfile="explainer.joblib",
        dashboard_yaml="dashboard.yaml",
    ):
        """Returns a yaml configuration for the current Explainer
        that can be used by the explainerdashboard CLI. Recommended filename
        is `explainer.yaml`.

        Args:
            filepath ({str, Path}, optional): Filepath to dump yaml. If None
                returns the yaml as a string. Defaults to None.
            return_dict (bool, optional): instead of yaml return dict with config.
            modelfile (str, optional): filename of model dump. Defaults to
                `model.pkl`
            datafile (str, optional): filename of datafile. Defaults to
                `data.csv`.
            index_col (str, optional): column to be used for idxs. Defaults to
                self.idxs.name.
            target_col (str, optional): column to be used for to split X and y
                from datafile. Defaults to self.target.
            explainerfile (str, optional): filename of explainer dump. Defaults
                to `explainer.joblib`.
            dashboard_yaml (str, optional): filename of the dashboard.yaml
                configuration file. This will be used to determine which
                properties to calculate before storing to disk.
                Defaults to `dashboard.yaml`.
        """
        import oyaml as yaml

        yaml_config = dict(
            explainer=dict(
                modelfile=modelfile,
                datafile=datafile,
                explainerfile=explainerfile,
                data_target=self.target,
                data_index=self.idxs.name,
                explainer_type="classifier" if self.is_classifier else "regression",
                dashboard_yaml=dashboard_yaml,
                params=self._params_dict,
            )
        )
        if return_dict:
            return yaml_config

        if filepath is not None:
            yaml.dump(yaml_config, open(filepath, "w"))
            return
        return yaml.dump(yaml_config)

    def __len__(self):
        return len(self.X)

    def __contains__(self, index):
        try:
            if self.get_idx(index) is not None:
                return True
        except IndexNotFoundError:
            return False
        return False

    def get_idx(self, index):
        """Turn str index into an int index

        Args:
          index(str or int):

        Returns:
            int index
        """
        if isinstance(index, int):
            if index >= 0 and index < len(self):
                return index
        elif isinstance(index, str):
            if self.idxs is not None and index in self.idxs:
                return self.idxs.get_loc(index)
        raise IndexNotFoundError(index=index)

    def get_index(self, index):
        """Turn int index into a str index

        Args:
          index(str or int):

        Returns:
            str index
        """
        if isinstance(index, int) and index >= 0 and index < len(self):
            return self.idxs[index]
        elif isinstance(index, str) and index in self.idxs:
            return index
        return None

    @property
    def X_cats(self):
        """X with categorical variables grouped together"""
        if not hasattr(self, "_X_cats"):
            self._X_cats = merge_categorical_columns(
                self.X,
                self.onehot_dict,
                not_encoded_dict=self.onehot_notencoded,
                drop_regular=True,
            )
        return self._X_cats

    @property
    def X_merged(self, index=None):
        if index is None:
            if self.X_cats.empty:
                return self.X[self.merged_cols]
            return self.X.merge(self.X_cats, left_index=True, right_index=True)[
                self.merged_cols
            ]
        else:
            if self.X_cats.empty:
                return self.X[index][self.merged_cols]
            return self.X[index].merge(
                self.X_cats[index], left_index=True, right_index=True
            )[self.merged_cols]

    @property
    def n_features(self):
        """number of features

        Returns:
            int, number of features
        """
        return len(self.merged_cols)

    def index_exists(self, index):
        if isinstance(index, int):
            if index >= 0 and index < len(self):
                return True
        if isinstance(index, str):
            if index in self.idxs:
                return True
            if self._get_index_list_func is not None and index in self.get_index_list():
                return True
            if self._index_exists_func is not None and self._index_exists_func(index):
                return True
        return False

    def set_index_exists_func(self, func):
        """Sets an external function to check whether an index is valid or not.

        func should either be a function that takes a single parameter: def func(index)
        or a method that takes a single parameter: def func(self, index)
        """
        assert callable(
            func
        ), f"{func} is not a callable! pass either a function or a method!"
        argspec = inspect.getfullargspec(func).args
        if argspec == ["self", "index"]:
            self._index_exists_func = MethodType(func, self)
        elif argspec == ["index"]:
            self._index_exists_func = func
        else:
            raise ValueError(
                f"Parameter func should either be a function {func.__name__}(index) "
                f"or a method {func.__name__}(self, index)! Instead you "
                f"passed func={func.__name__}{inspect.signature(func)}"
            )

    def get_index_list(self) -> pd.Series:
        if self._get_index_list_func is not None:
            if not hasattr(self, "_index_list"):
                self._index_list = pd.Index(self._get_index_list_func()).astype(str)
            return self._index_list
        else:
            return self.idxs

    def reset_index_list(self):
        """resets the available indexes using the function provided by explainer.set_index_list_func()"""
        if self._get_index_list_func is not None:
            self._index_list = pd.Index(self._get_index_list_func())

    def set_index_list_func(self, func):
        """Sets an external function all available indexes from an external source.

        func should either be a parameterless function: def func(): ...
        or a parameterless method: def func(self): ...
        """
        assert callable(
            func
        ), f"{func} is not a callable! pass either a function or a method!"
        argspec = inspect.getfullargspec(func).args
        if argspec == ["self"]:
            self._get_index_list_func = MethodType(func, self)
        elif argspec == []:
            self._get_index_list_func = func
        else:
            raise ValueError(
                f"Parameter func should either be a function {func.__name__}() "
                f"or a method {func.__name__}(self)! Instead you "
                f"passed func={func.__name__}{inspect.signature(func)}"
            )

    def get_X_row(self, index, merge=False):
        if index in self.idxs:
            X_row = self.X.iloc[[self.get_idx(index)]]
        elif isinstance(index, int) and index >= 0 and index < len(self):
            X_row = self.X.iloc[[index]]
        elif self._get_X_row_func is not None and self.index_exists(index):
            X_row = self._get_X_row_func(index)
        else:
            raise IndexNotFoundError(index=index)

        if not matching_cols(X_row.columns, self.columns):
            raise ValueError(
                f"columns do not match! Got {X_row.columns}, but was"
                f"expecting {self.columns}"
            )
        if merge:
            X_row = merge_categorical_columns(
                X_row, self.onehot_dict, not_encoded_dict=self.onehot_notencoded
            )[self.merged_cols]
        return X_row

    def set_X_row_func(self, func):
        """Sets an external function to retrieve a row of input data a given index.

        func should either be a function that takes a single parameter: def func(index)
        or a method that takes a single parameter: def func(self, index)
        """
        assert callable(
            func
        ), f"{func} is not a callable! pass either a function or a method!"
        argspec = inspect.getfullargspec(func).args
        if argspec == ["self", "index"]:
            self._get_X_row_func = MethodType(func, self)
        elif argspec == ["index"]:
            self._get_X_row_func = func
        else:
            raise ValueError(
                f"Parameter func should either be a function {func.__name__}(index) "
                f"or a method {func.__name__}(self, index)! Instead you "
                f"passed func={func.__name__}{inspect.signature(func)}"
            )

    def get_y(self, index):
        if index in self.idxs:
            if self.y_missing:
                return None
            return self.y.iloc[[self.get_idx(index)]].item()
        elif isinstance(index, int) and index >= 0 and index < len(self):
            return self.y.iloc[[index]].item()
        elif self._get_y_func is not None and self.index_exists(index):
            y = self._get_y_func(index)
            if isinstance(y, pd.Series) or isinstance(y, np.ndarray):
                try:
                    return y.item()
                except:
                    raise ValueError(f"Can't turn y into a single item: {y}")
        else:
            raise IndexNotFoundError(index=index)

    def set_y_func(self, func):
        """Sets an external function to retrieve an observed label for a given index.

        func should either be a function that takes a single parameter: def func(index)
        or a method that takes a single parameter: def func(self, index)
        """
        assert callable(
            func
        ), f"{func} is not a callable! pass either a function or a method!"
        argspec = inspect.getfullargspec(func).args
        if argspec == ["self", "index"]:
            self._get_y_func = func = MethodType(func, self)
        elif argspec == ["index"]:
            self._get_y_func = func = func
        else:
            raise ValueError(
                f"Parameter func should either be a function {func.__name__}(index) "
                f"or a method {func.__name__}(self, index)! Instead you "
                f"passed func={func.__name__}{inspect.signature(func)}"
            )

    def get_row_from_input(
        self, inputs: List, ranked_by_shap=False, return_merged=False
    ):
        """returns a single row pd.DataFrame from a given list of *inputs"""
        if len(inputs) == 1 and isinstance(inputs[0], list):
            inputs = inputs[0]
        elif len(inputs) == 1 and isinstance(inputs[0], tuple):
            inputs = list(inputs[0])
        else:
            inputs = list(inputs)

        if len(inputs) == len(self.merged_cols):
            cols = self.columns_ranked_by_shap() if ranked_by_shap else self.merged_cols
            df_merged = pd.DataFrame(dict(zip(cols, inputs)), index=[0]).fillna(
                self.na_fill
            )[self.merged_cols]
            #Adjust categorical col to proper nan value instead of self.na_fill
            for col, values in self.categorical_dict.items():
                if 'NaN' in values:
                    df_merged[col] = df_merged[col].replace(self.na_fill, np.nan)   #If the categorical feature comes from the existing data it will be nan
                    df_merged[col] = df_merged[col].replace('NaN', np.nan)          #If the categorical feature is changed to NaN in the frontend it will be a string
            if return_merged:
                return df_merged
            else:
                return X_cats_to_X(df_merged, self.onehot_dict, self.columns)

        elif len(inputs) == len(self.columns):
            cols = self.columns
            df = pd.DataFrame(dict(zip(cols, inputs)), index=[0]).fillna(self.na_fill)
            #unsure if this is okay here for categorical defined values
            for col, values in self.categorical_dict.items():
                if 'NaN' in values:
                    df[col] = df[col].replace(self.na_fill, np.nan)         #If the categorical feature comes from the existing data it will be nan
                    df[col] = df[col].replace('NaN', np.nan)                #If the categorical feature is changed to NaN in the frontend it will be a string
            if return_merged:
                return merge_categorical_columns(df, self.onehot_dict, self.merged_cols)
            else:
                return df
        else:
            raise ValueError(
                f"len inputs {len(inputs)} should be the same length as either "
                f"explainer.merged_cols ({len(self.merged_cols)}) or "
                f"explainer.columns ({len(self.columns)})!"
            )

    def get_col(self, col):
        """return pd.Series with values of col

        For categorical feature reverse engineers the onehotencoding.

        Args:
          col: column tof values to be returned

        Returns:
          pd.Series with values of col

        """
        assert col in self.columns or col in self.onehot_cols, f"{col} not in columns!"

        if col in self.onehot_cols:
            return self.X_cats[col]
        else:
            return self.X[col]

    @insert_pos_label
    def get_col_value_plus_prediction(
        self, col, index=None, X_row=None, pos_label=None
    ):
        """return value of col and prediction for either index or X_row

        Args:
          col: feature col
          index (str or int, optional): index row
          X_row (single row pd.DataFrame, optional): single row of features
          pos_label (int): positive label

        Returns:
          value of col, prediction for index

        """
        assert (col in self.X.columns) or (
            col in self.onehot_cols
        ), f"{col} not in columns of dataset"
        if index is not None:
            X_row = self.get_X_row(index)
        if X_row is not None:
            assert X_row.shape[0] == 1, "X_Row should be single row dataframe!"

            if matching_cols(X_row.columns, self.merged_cols):
                col_value = X_row[col].item()
                X_row = X_cats_to_X(X_row, self.onehot_dict, self.columns)
            else:
                assert matching_cols(
                    X_row.columns, self.columns
                ), "X_row should have the same columns as explainer.columns or explainer.merged_cols!"
                if col in self.onehot_cols:
                    col_value = retrieve_onehot_value(
                        X_row, col, self.onehot_dict[col], self.onehot_notencoded[col]
                    ).item()
                else:
                    col_value = X_row[col].item()
            if self.shap == "skorch":
                X_row = X_row.values.astype("float32")
            if self.is_classifier:
                if pos_label is None:
                    pos_label = self.pos_label
                prediction = self.model.predict_proba(X_row)[0][pos_label].squeeze()
                if self.model_output == "probability":
                    prediction = 100 * prediction
            elif self.is_regression:
                prediction = self.model.predict(X_row)[0].squeeze()
            return col_value, prediction
        else:
            raise ValueError("You need to pass either index or X_row!")

    def description(self, col):
        """returns the written out description of what feature col means

        Args:
          col(str): col to get description for

        Returns:
            str, description
        """
        if col in self.descriptions.keys():
            return self.descriptions[col]
        elif col in self.encoded_cols:
            cat_col = [k for k, v in self.onehot_dict.items() if col in v][0]
            if cat_col in self.descriptions.keys():
                return self.descriptions[cat_col]
        return ""

    def description_list(self, cols):
        """returns a list of descriptions of a list of cols

        Args:
          cols(list): cols to be converted to descriptions

        Returns:
            list of descriptions
        """
        return [self.description(col) for col in cols]

    def get_descriptions_df(self, sort: str = "alphabet") -> pd.DataFrame:
        """returns a dataframe with features and their descriptions.

        Args:
            sort (str, optional): sort either by 'alphabet' or be mean absolute
                shap values ('shap')

        Returns:
            pd.DataFrame
        """
        if sort == "alphabet":
            cols = self.merged_cols.sort_values()
        elif sort == "shap":
            cols = self.columns_ranked_by_shap()
        else:
            raise ValueError(
                "get_description_df() parameter sort should be either"
                f"'alphabet' or 'shap', but you passed {sort}!"
            )
        return pd.DataFrame(dict(Feature=cols, Description=self.description_list(cols)))

    def ordered_cats(self, col, topx=None, sort="alphabet", pos_label=None):
        """Return a list of categories in an categorical column, sorted
        by mode.

        Args:
            col (str): Categorical feature to return categories for.
            topx (int, optional): Return topx top categories. Defaults to None.
            sort (str, optional): Sorting method, either alphabetically ('alphabet'),
                by frequency ('freq') or mean absolute shap ('shap').
                Defaults to 'alphabet'.

        Raises:
            ValueError: if sort is other than 'alphabet', 'freq', 'shap

        Returns:
            list
        """
        if pos_label is None:
            pos_label = self.pos_label
        assert col in self.cat_cols, f"{col} is not a categorical feature!"
        if col in self.onehot_cols:
            X = self.X_cats
        else:
            X = self.X

        if sort == "alphabet":
            if topx is None:
                return sorted(X[col].unique().tolist())
            else:
                return sorted(X[col].unique().tolist())[:topx]
        elif sort == "freq":
            if topx is None:
                return X[col].value_counts().index.tolist()
            else:
                return X[col].value_counts().nlargest(topx).index.tolist()
        elif sort == "shap":
            if topx is None:
                return (
                    pd.Series(
                        self.get_shap_values_df(pos_label)[col].values,
                        index=self.get_col(col),
                    )
                    .abs()
                    .groupby(level=0)
                    .mean()
                    .sort_values(ascending=False)
                    .index.tolist()
                )
            else:
                return (
                    pd.Series(
                        self.get_shap_values_df(pos_label)[col].values,
                        index=self.get_col(col),
                    )
                    .abs()
                    .groupby(level=0)
                    .mean()
                    .sort_values(ascending=False)
                    .nlargest(topx)
                    .index.tolist()
                )
        else:
            raise ValueError(
                f"sort='{sort}', but should be in {{'alphabet', 'freq', 'shap'}}"
            )

    @property
    def preds(self):
        """returns model model predictions"""
        if not hasattr(self, "_preds"):
            print("Calculating predictions...", flush=True)
            if self.shap == "skorch":  # skorch model.predict need np.array
                self._preds = (
                    self.model.predict(self.X.values).squeeze().astype(self.precision)
                )
            else:  # Pipelines.predict need pd.DataFrame:
                self._preds = (
                    self.model.predict(self.X).squeeze().astype(self.precision)
                )

        return self._preds

    @insert_pos_label
    def pred_percentiles(self, pos_label=None):
        """returns percentile rank of model predictions"""
        if not hasattr(self, "_pred_percentiles"):
            print("Calculating prediction percentiles...", flush=True)
            self._pred_percentiles = (
                pd.Series(self.preds).rank(method="min").divide(len(self.preds)).values
            ).astype(self.precision)
        return self._pred_percentiles

    @insert_pos_label
    def permutation_importances(self, pos_label=None):
        """Permutation importances"""
        if not hasattr(self, "_perm_imps"):
            print("Calculating importances...", flush=True)
            self._perm_imps = cv_permutation_importances(
                self.model,
                self.X,
                self.y,
                self.metric,
                onehot_dict=self.onehot_dict,
                cv=self.cv,
                n_jobs=self.n_jobs,
                needs_proba=self.is_classifier,
                pass_nparray=(self.shap == "skorch"),
            ).sort_values("Importance", ascending=False)
            self._perm_imps = self._perm_imps
        return self._perm_imps

    @insert_pos_label
    def get_permutation_importances_df(self, topx=None, cutoff=None, pos_label=None):
        """dataframe with features ordered by permutation importance.

        For more about permutation importances.

        see https://explained.ai/rf-importance/index.html

        Args:
          topx(int, optional, optional): only return topx most important
                features, defaults to None
          cutoff(float, optional, optional): only return features with importance
                of at least cutoff, defaults to None
          pos_label:  (Default value = None)

        Returns:
          pd.DataFrame: importance_df

        """
        importance_df = self.permutation_importances(pos_label)

        if topx is None:
            topx = len(importance_df)
        if cutoff is None:
            cutoff = importance_df.Importance.min()
        return importance_df[importance_df.Importance >= cutoff].head(topx)

    @property
    def shap_explainer(self):
        """ """
        if not hasattr(self, "_shap_explainer"):
            X_str = ", X_background" if self.X_background is not None else "X"
            NoX_str = ", X_background" if self.X_background is not None else ""
            if self.shap == "tree":
                print(
                    "Generating self.shap_explainer = "
                    f"shap.TreeExplainer(model{NoX_str})"
                )
                self._shap_explainer = shap.TreeExplainer(self.model)
            elif self.shap == "linear":
                if self.X_background is None:
                    print(
                        "Warning: shap values for shap.LinearExplainer get "
                        "calculated against X_background, but paramater "
                        "X_background=None, so using X instead"
                    )
                print(
                    f"Generating self.shap_explainer = shap.LinearExplainer(model{X_str})..."
                )
                self._shap_explainer = shap.LinearExplainer(
                    self.model,
                    self.X_background if self.X_background is not None else self.X,
                )
            elif self.shap == "deep":
                print(
                    f"Generating self.shap_explainer = "
                    f"shap.DeepExplainer(model, X_background)"
                )
                print(
                    "Warning: shap values for shap.DeepExplainer get "
                    "calculated against X_background, but paramater "
                    "X_background=None, so using shap.sample(X, 5) instead"
                )
                self._shap_explainer = shap.DeepExplainer(
                    self.model,
                    self.X_background
                    if self.X_background is not None
                    else shap.sample(self.X, 5),
                )
            elif self.shap == "skorch":
                print(
                    f"Generating self.shap_explainer = "
                    f"shap.DeepExplainer(model, X_background)"
                )
                print(
                    "Warning: shap values for shap.DeepExplainer get "
                    "calculated against X_background, but paramater "
                    "X_background=None, so using shap.sample(X, 5) instead"
                )
                import torch

                self._shap_explainer = shap.DeepExplainer(
                    self.model.module_,
                    torch.tensor(self.X_background.values)
                    if self.X_background is not None
                    else torch.tensor(shap.sample(self.X, 5).values),
                )
            elif self.shap == "kernel":
                if self.X_background is None:
                    print(
                        "Warning: shap values for shap.KernelExplainer get "
                        "calculated against X_background, but paramater "
                        "X_background=None, so using shap.sample(X, 50) instead"
                    )
                print(
                    "Generating self.shap_explainer = "
                    f"shap.KernelExplainer(model, {X_str})..."
                )

                def model_predict(data_asarray):
                    data_asframe = pd.DataFrame(data_asarray, columns=self.columns)
                    preds = self.model.predict(data_asframe)
                    return preds.reshape(len(preds))

                self._shap_explainer = shap.KernelExplainer(
                    model_predict,
                    self.X_background
                    if self.X_background is not None
                    else shap.sample(self.X, 50),
                )
        return self._shap_explainer

    @insert_pos_label
    def shap_base_value(self, pos_label=None):
        """the intercept for the shap values.

        (i.e. 'what would the prediction be if we knew none of the features?')
        """
        if not hasattr(self, "_shap_base_value"):
            # CatBoost needs shap values calculated before expected value
            if not hasattr(self, "_shap_values"):
                _ = self.get_shap_values_df()
            self._shap_base_value = self.shap_explainer.expected_value
            if isinstance(self._shap_base_value, np.ndarray):
                # shap library now returns an array instead of float
                self._shap_base_value = self._shap_base_value.item()
        return self._shap_base_value

    @insert_pos_label
    def get_shap_values_df(self, pos_label=None):
        """SHAP values calculated using the shap library"""
        if not hasattr(self, "_shap_values_df"):
            print("Calculating shap values...", flush=True)
            if self.shap == "skorch":
                import torch

                self._shap_values_df = pd.DataFrame(
                    self.shap_explainer.shap_values(
                        torch.tensor(self.X.values), **self.shap_kwargs
                    ),
                    columns=self.columns,
                )
            else:
                self._shap_values_df = pd.DataFrame(
                    self.shap_explainer.shap_values(self.X, **self.shap_kwargs),
                    columns=self.columns,
                )
            self._shap_values_df = merge_categorical_shap_values(
                self._shap_values_df, self.onehot_dict, self.merged_cols
            ).astype(self.precision)
        return self._shap_values_df

    def set_shap_values(self, base_value: float, shap_values: np.ndarray):
        """Set shap values manually. This is useful if you already have
        shap values calculated, and do not want to calculate them again inside
        the explainer instance. Especially for large models and large datasets
        you may want to calculate shap values on specialized hardware, and then
        add them to the explainer manually.

        Args:
            base_value (float): the shap intercept generated by e.g.
                base_value = shap.TreeExplainer(model).shap_values(X_test).expected_value
            shap_values (np.ndarray]): Generated by e.g.
                shap_values = shap.TreeExplainer(model).shap_values(X_test)
        """
        self._shap_base_value = base_value
        self._shap_values_df = pd.DataFrame(shap_values, columns=self.columns)
        self._shap_values_df = merge_categorical_shap_values(
            self._shap_values_df, self.onehot_dict, self.merged_cols
        ).astype(self.precision)

    @insert_pos_label
    def get_shap_row(self, index=None, X_row=None, pos_label=None):
        if index is not None:
            if index in self.idxs:
                shap_row = self.get_shap_values_df().iloc[[self.idxs.get_loc(index)]]
            elif isinstance(index, int) and index >= 0 and index < len(self):
                shap_row = self.get_shap_values_df().iloc[[index]]
            elif self._get_X_row_func is not None and self.index_exists(index):
                X_row = self._get_X_row_func(index)
                if self.shap == "skorch":
                    import torch

                    X_row = torch.tensor(X_row.values.astype("float32"))
                with self.get_lock():
                    shap_kwargs = (
                        dict(self.shap_kwargs, silent=True)
                        if self.shap == "kernel"
                        else self.shap_kwargs
                    )
                    shap_row = pd.DataFrame(
                        self.shap_explainer.shap_values(X_row, **self.shap_kwargs),
                        columns=self.columns,
                    )
                shap_row = merge_categorical_shap_values(
                    shap_row, self.onehot_dict, self.merged_cols
                )
            else:
                raise IndexNotFoundError(index=index)
        elif X_row is not None:
            if self.shap == "skorch":
                import torch

                X_row = torch.tensor(X_row.values.astype("float32"))
            with self.get_lock():
                shap_kwargs = (
                    dict(self.shap_kwargs, silent=True)
                    if self.shap == "kernel"
                    else self.shap_kwargs
                )
                shap_row = pd.DataFrame(
                    self.shap_explainer.shap_values(X_row, **self.shap_kwargs),
                    columns=self.columns,
                )
            shap_row = merge_categorical_shap_values(
                shap_row, self.onehot_dict, self.merged_cols
            )
        else:
            raise ValueError("you should either pas index or X_row!")
        return shap_row

    @insert_pos_label
    def shap_interaction_values(self, pos_label=None):
        """SHAP interaction values calculated using shap library"""
        assert self.shap != "linear", (
            "Unfortunately shap.LinearExplainer does not provide "
            "shap interaction values! So no interactions tab!"
        )
        if not hasattr(self, "_shap_interaction_values"):
            print("Calculating shap interaction values...", flush=True)
            if self.shap == "tree":
                print(
                    "Reminder: TreeShap computational complexity is O(TLD^2), "
                    "where T is the number of trees, L is the maximum number of"
                    " leaves in any tree and D the maximal depth of any tree. So "
                    "reducing these will speed up the calculation.",
                    flush=True,
                )
            self._shap_interaction_values = self.shap_explainer.shap_interaction_values(
                self.X
            )
            self._shap_interaction_values = merge_categorical_shap_interaction_values(
                self._shap_interaction_values,
                self.columns,
                self.merged_cols,
                self.onehot_dict,
            ).astype(self.precision)
        return self._shap_interaction_values

    def set_shap_interaction_values(self, shap_interaction_values: np.ndarray):
        """Manually set shap interaction values in case you have already pre-computed
        these elsewhere and do not want to re-calculate them again inside the
        explainer instance.

        Args:
            shap_interaction_values (np.ndarray): shap interactions values of shape (n, m, m)

        """
        if not isinstance(shap_interaction_values, np.ndarray):
            raise ValueError("shap_interaction_values should be a numpy array")
        if not shap_interaction_values.shape == (
            len(self.X),
            len(self.original_cols),
            len(self.original_cols),
        ):
            raise ValueError(
                "shap interaction_values should be of shape "
                f"({len(self.X)}, {len(self.original_cols)}, {len(self.original_cols)})!"
            )

        self._shap_interaction_values = merge_categorical_shap_interaction_values(
            shap_interaction_values, self.columns, self.merged_cols, self.onehot_dict
        ).astype(self.precision)

    @insert_pos_label
    def mean_abs_shap_df(self, pos_label=None):
        """Mean absolute SHAP values per feature."""
        if not hasattr(self, "_mean_abs_shap_df"):
            self._mean_abs_shap_df = (
                self.get_shap_values_df(pos_label)[self.merged_cols]
                .abs()
                .mean()
                .sort_values(ascending=False)
                .to_frame()
                .rename_axis(index="Feature")
                .reset_index()
                .rename(columns={0: "MEAN_ABS_SHAP"})
            )
        return self._mean_abs_shap_df

    @insert_pos_label
    def columns_ranked_by_shap(self, pos_label=None):
        """returns the columns of X, ranked by mean abs shap value

        Args:
        cats: Group categorical together (Default value = False)
        pos_label:  (Default value = None)

        Returns:
        list of columns

        """
        return self.mean_abs_shap_df(pos_label).Feature.tolist()

    @insert_pos_label
    def get_mean_abs_shap_df(self, topx=None, cutoff=None, pos_label=None):
        """sorted dataframe with mean_abs_shap

        returns a pd.DataFrame with the mean absolute shap values per features,
        sorted rom highest to lowest.

        Args:
          topx(int, optional, optional): Only return topx most importance
            features, defaults to None
          cutoff(float, optional, optional): Only return features with mean
            abs shap of at least cutoff, defaults to None
          pos_label:  (Default value = None)

        Returns:
          pd.DataFrame: shap_df

        """
        shap_df = self.mean_abs_shap_df(pos_label)
        if topx is None:
            topx = len(shap_df)
        if cutoff is None:
            cutoff = shap_df["MEAN_ABS_SHAP"].min()
        return shap_df[shap_df["MEAN_ABS_SHAP"] >= cutoff].head(topx)

    @insert_pos_label
    def top_shap_interactions(self, col, topx=None, pos_label=None):
        """returns the features that interact with feature col in descending order.

        if shap interaction values have already been calculated, use those.
        Otherwise use shap approximate_interactions or simply mean abs shap.

        Args:
          col(str): feature for which you want to get the interactions
          topx(int, optional, optional): Only return topx features, defaults to None
          cats(bool, optional, optional): Group categorical features, defaults to False
          pos_label:  (Default value = None)

        Returns:
          list: top_interactions

        """
        if hasattr(self, "_shap_interaction_values"):
            col_idx = self.merged_cols.get_loc(col)
            order = np.argsort(
                -np.abs(self.shap_interaction_values(pos_label)[:, col_idx, :]).mean(0)
            )
            top_interactions = self.merged_cols[order].tolist()
        else:
            top_interactions = self.columns_ranked_by_shap()
            top_interactions.insert(
                0, top_interactions.pop(top_interactions.index(col))
            )  # put col first

        if topx is None:
            return top_interactions
        else:
            return top_interactions[:topx]

    @insert_pos_label
    def shap_interaction_values_for_col(self, col, interact_col=None, pos_label=None):
        """returns the shap interaction values[np.array(N,N)] for feature col

        Args:
          col(str): features for which you'd like to get the interaction value
          pos_label:  (Default value = None)

        Returns:
          np.array(N,N): shap_interaction_values

        """
        assert col in self.merged_cols, f"{col} not in self.merged_cols!"
        if interact_col is None:
            return self.shap_interaction_values(pos_label)[
                :, self.merged_cols.get_loc(col), :
            ]
        else:
            assert (
                interact_col in self.merged_cols
            ), f"{interact_col} not in self.merged_cols!"
            return self.shap_interaction_values(pos_label)[
                :, self.merged_cols.get_loc(col), self.merged_cols.get_loc(interact_col)
            ]

    def calculate_properties(self, include_interactions=True):
        """Explicitely calculates all lazily calculated properties.
        Useful so that properties are not calculate multiple times in
        parallel when starting a dashboard.

        Args:
          include_interactions(bool, optional, optional): shap interaction values can take a long
        time to compute for larger datasets with more features. Therefore you
        can choose not to calculate these, defaults to True

        Returns:

        """
        _ = (
            self.preds,
            self.pred_percentiles(),
            self.shap_base_value(),
            self.get_shap_values_df(),
            self.get_mean_abs_shap_df(),
        )
        if not self.y_missing:
            _ = self.get_permutation_importances_df()
        if self.onehot_cols:
            _ = self.X_cats
        if self.interactions_should_work and include_interactions:
            _ = self.shap_interaction_values

    def memory_usage(self, cutoff=0):
        """returns a pd.DataFrame witht the memory usage of each attribute of
        this explainer object"""

        def get_size(obj):
            def get_inner_size(obj):
                if isinstance(obj, pd.DataFrame):
                    return obj.memory_usage().sum()
                elif isinstance(obj, pd.Series):
                    return obj.memory_usage()
                elif isinstance(obj, pd.Index):
                    return obj.memory_usage()
                elif isinstance(obj, np.ndarray):
                    return obj.nbytes
                else:
                    return sys.getsizeof(obj)

            if isinstance(obj, list):
                return sum([get_inner_size(o) for o in obj])
            elif isinstance(obj, dict):
                return sum([get_inner_size(o) for o in obj.values()])
            else:
                return get_inner_size(obj)

        def size_to_string(num, suffix="B"):
            for unit in ["", "Ki", "Mi", "Gi", "Ti", "Pi", "Ei", "Zi"]:
                if np.abs(num) < 1024.0:
                    return "%3.1f%s%s" % (num, unit, suffix)
                num /= 1024.0
            return "%.1f%s%s" % (num, "Yi", suffix)

        memory_df = pd.DataFrame(columns=["property", "type", "bytes", "size"])
        for k, v in self.__dict__.items():
            memory_df = append_dict_to_df(
                memory_df,
                dict(
                    property=f"self.{k}",
                    type=v.__class__.__name__,
                    bytes=get_size(v),
                    size=size_to_string(get_size(v)),
                ),
            )

        print(
            "Explainer total memory usage (approximate): ",
            size_to_string(memory_df.bytes.sum()),
            flush=True,
        )
        return (
            memory_df[memory_df.bytes > cutoff]
            .sort_values("bytes", ascending=False)
            .reset_index(drop=True)
        )

    def random_index(
        self,
        y_min=None,
        y_max=None,
        pred_min=None,
        pred_max=None,
        return_str=False,
        **kwargs,
    ):
        """random index following constraints

        Args:
          y_min:  (Default value = None)
          y_max:  (Default value = None)
          pred_min:  (Default value = None)
          pred_max:  (Default value = None)
          return_str:  (Default value = False)
          **kwargs:

        Returns:
          if y_values is given select an index for which y in y_values
          if return_str return str index from self.idxs
        """

        if pred_min is None:
            pred_min = self.preds.min()
        if pred_max is None:
            pred_max = self.preds.max()

        if not self.y_missing:
            if y_min is None:
                y_min = self.y.min()
            if y_max is None:
                y_max = self.y.max()

            potential_idxs = self.y[
                (self.y >= y_min)
                & (self.y <= y_max)
                & (self.preds >= pred_min)
                & (self.preds <= pred_max)
            ].index
        else:
            potential_idxs = self.y[
                (self.preds >= pred_min) & (self.preds <= pred_max)
            ].index

        if len(potential_idxs) > 0:
            idx = np.random.choice(potential_idxs)
        else:
            return None
        if return_str:
            return self.idxs[idx]
        return idx

    def metrics(self, *args, **kwargs):
        """returns a dict of metrics.

        Implemented by either ClassifierExplainer or RegressionExplainer
        """
        return {}

    @insert_pos_label
    def get_importances_df(self, kind="shap", topx=None, cutoff=None, pos_label=None):
        """wrapper function for get_mean_abs_shap_df() and get_permutation_importance_df()

        Args:
          kind(str): 'shap' or 'permutations'  (Default value = "shap")
          topx: only display topx highest features (Default value = None)
          cutoff: only display features above cutoff (Default value = None)
          pos_label: Positive class (Default value = None)

        Returns:
          pd.DataFrame

        """
        assert (
            kind == "shap" or kind == "permutation"
        ), "kind should either be 'shap' or 'permutation'!"
        if kind == "permutation":
            return self.get_permutation_importances_df(topx, cutoff, pos_label)
        elif kind == "shap":
            return self.get_mean_abs_shap_df(topx, cutoff, pos_label)

    @insert_pos_label
    def get_contrib_df(
        self, index=None, X_row=None, topx=None, cutoff=None, sort="abs", pos_label=None
    ):
        """shap value contributions to the prediction for index.

        Used as input for the plot_contributions() method.

        Args:
          index(int or str): index for which to calculate contributions
          X_row (pd.DataFrame, single row): single row of feature for which
                to calculate contrib_df. Can us this instead of index
          topx(int, optional): Only return topx features, remainder
                    called REST, defaults to None
          cutoff(float, optional): only return features with at least
                    cutoff contributions, defaults to None
          sort({'abs', 'high-to-low', 'low-to-high', 'importance'}, optional): sort by
                    absolute shap value, or from high to low, low to high, or
                    ordered by the global shap importances.
                    Defaults to 'abs'.
          pos_label:  (Default value = None)

        Returns:
          pd.DataFrame: contrib_df

        """
        if index is None and X_row is None:
            raise ValueError("Either index or X_row should be passed!")
        if sort == "importance":
            if cutoff is None:
                cols = self.columns_ranked_by_shap()
            else:
                cols = (
                    self.mean_abs_shap_df()
                    .query(f"MEAN_ABS_SHAP > {cutoff}")
                    .Feature.tolist()
                )
            if topx is not None:
                cols = cols[:topx]
        else:
            cols = None
        if index is not None:
            X_row_merged = self.get_X_row(index, merge=True)
            shap_values = self.get_shap_row(index, pos_label=pos_label)
        elif X_row is not None:
            if matching_cols(X_row.columns, self.merged_cols):
                X_row_merged = X_row
                X_row = X_cats_to_X(X_row, self.onehot_dict, self.X.columns)
            else:
                assert matching_cols(
                    X_row.columns, self.columns
                ), "X_row should have the same columns as self.X or self.merged_cols!"
                X_row_merged = merge_categorical_columns(
                    X_row,
                    self.onehot_dict,
                    not_encoded_dict=self.onehot_notencoded,
                    drop_regular=False,
                )[self.merged_cols]
            shap_values = self.get_shap_row(X_row=X_row, pos_label=pos_label)

        return get_contrib_df(
            shap_base_value=self.shap_base_value(pos_label),
            shap_values=shap_values.values[0],
            X_row=remove_cat_names(
                X_row_merged, self.onehot_dict, self.onehot_notencoded
            ),
            topx=topx,
            cutoff=cutoff,
            sort=sort,
            cols=cols,
        )

    @insert_pos_label
    def get_contrib_summary_df(
        self,
        index=None,
        X_row=None,
        topx=None,
        cutoff=None,
        round=2,
        sort="abs",
        pos_label=None,
    ):
        """Takes a contrib_df, and formats it to a more human readable format

        Args:
          index: index to show contrib_summary_df for
          X_row (pd.DataFrame, single row): single row of feature for which
                to calculate contrib_df. Can us this instead of index
          topx: Only show topx highest features(Default value = None)
          cutoff: Only show features above cutoff (Default value = None)
          round: round figures (Default value = 2)
          sort({'abs', 'high-to-low', 'low-to-high', 'importance'}, optional): sort by
                    absolute shap value, or from high to low, or low to high, or
                    ordered by the global shap importances.
                    Defaults to 'abs'.
          pos_label: Positive class (Default value = None)

        Returns:
          pd.DataFrame
        """
        contrib_df = self.get_contrib_df(index, X_row, topx, cutoff, sort, pos_label)
        return get_contrib_summary_df(
            contrib_df,
            model_output=self.model_output,
            round=round,
            units=self.units,
            na_fill=self.na_fill,
        )

    @insert_pos_label
    def get_interactions_df(self, col, topx=None, cutoff=None, pos_label=None):
        """dataframe of mean absolute shap interaction values for col

        Args:
          col: Feature to get interactions_df for
          topx: Only display topx most important features (Default value = None)
          cutoff: Only display features with mean abs shap of at least cutoff (Default value = None)
          pos_label: Positive class  (Default value = None)

        Returns:
          pd.DataFrame

        """
        importance_df = get_mean_absolute_shap_df(
            self.merged_cols,
            self.shap_interaction_values_for_col(col, pos_label=pos_label),
        )

        if topx is None:
            topx = len(importance_df)
        if cutoff is None:
            cutoff = importance_df["MEAN_ABS_SHAP"].min()
        return importance_df[importance_df["MEAN_ABS_SHAP"] >= cutoff].head(topx)

    @insert_pos_label
    def pdp_df(
        self,
        col,
        index=None,
        X_row=None,
        drop_na=True,
        sample=500,
        n_grid_points=10,
        pos_label=None,
        sort="freq",
    ):
        """Return a pdp_df for generating partial dependence plots.

        Args:
            col (str): Feature to generate partial dependence for.
            index ({int, str}, optional): Index to include on first row
                of pdp_df. Defaults to None.
            X_row (pd.DataFrame, optional): Single row to put on first row of pdp_df.
                Defaults to None.
            drop_na (bool, optional): Drop self.na_fill values. Defaults to True.
            sample (int, optional): Sample size for pdp_df. Defaults to 500.
            n_grid_points (int, optional): Number of grid points on x axis.
                Defaults to 10.
            pos_label ([type], optional): [description]. Defaults to None.
            sort (str, optional): For categorical features: how to sort:
             'alphabet', 'freq', 'shap'. Defaults to 'freq'.

        Returns:
            pd.DataFrame
        """
        assert (
            col in self.X.columns or col in self.onehot_cols
        ), f"{col} not in columns of dataset"
        if col in self.onehot_cols:
            grid_values = self.ordered_cats(col, n_grid_points, sort)
            if index is not None or X_row is not None:
                val, pred = self.get_col_value_plus_prediction(col, index, X_row)
                if val not in grid_values:
                    grid_values[-1] = val
            features = self.onehot_dict[col]
        elif col in self.categorical_cols:
            features = col
            grid_values = self.ordered_cats(col, n_grid_points, sort)
            if index is not None or X_row is not None:
                val, pred = self.get_col_value_plus_prediction(col, index, X_row)
                if val not in grid_values:
                    grid_values[-1] = val
        else:
            features = col
            if drop_na:
                vals = np.delete(
                    self.X[col].values,
                    np.where(self.X[col].values == self.na_fill),
                    axis=0,
                )
                grid_values = get_grid_points(vals, n_grid_points=n_grid_points)
            else:
                grid_values = get_grid_points(
                    self.X[col].values, n_grid_points=n_grid_points
                )
            if index is not None or X_row is not None:
                val, pred = self.get_col_value_plus_prediction(col, index, X_row)
                if val not in grid_values:
                    grid_values = np.sort(np.append(grid_values, val))

        if index is not None:
            X_row = self.get_X_row(index)
        if X_row is not None:
            if matching_cols(X_row.columns, self.merged_cols):
                X_row = X_cats_to_X(X_row, self.onehot_dict, self.X.columns)
            else:
                assert matching_cols(
                    X_row.columns, self.columns
                ), "X_row should have the same columns as self.X or self.merged_cols!"

            if isinstance(features, str) and drop_na:  # regular col, not onehotencoded
                sample_size = min(
                    sample, len(self.X[(self.X[features] != self.na_fill)]) - 1
                )
                sampleX = pd.concat(
                    [
                        X_row,
                        self.X[(self.X[features] != self.na_fill)].sample(sample_size),
                    ],
                    ignore_index=True,
                    axis=0,
                )
            else:
                sample_size = min(sample, len(self.X) - 1)
                sampleX = pd.concat(
                    [X_row, self.X.sample(sample_size)], ignore_index=True, axis=0
                )
        else:
            if isinstance(features, str) and drop_na:  # regular col, not onehotencoded
                sample_size = min(
                    sample, len(self.X[(self.X[features] != self.na_fill)]) - 1
                )
                sampleX = self.X[(self.X[features] != self.na_fill)].sample(sample_size)
            else:
                sampleX = self.X.sample(min(sample, len(self.X)))

        pdp_df = get_pdp_df(
            model=self.model,
            X_sample=sampleX,
            feature=features,
            n_grid_points=n_grid_points,
            pos_label=pos_label,
            grid_values=grid_values,
            is_classifier=self.is_classifier,
            cast_to_float32=(self.shap == "skorch"),
        )

        if all([str(c).startswith(col + "_") for c in pdp_df.columns]):
            pdp_df.columns = [str(c)[len(col) + 1 :] for c in pdp_df.columns]
        if self.is_classifier and self.model_output == "probability":
            pdp_df = pdp_df.multiply(100)
        return pdp_df

    @insert_pos_label
    def plot_importances(self, kind="shap", topx=None, round=3, pos_label=None):
        """plot barchart of importances in descending order.

        Args:
          type(str, optional): shap' for mean absolute shap values, 'permutation' for
                    permutation importances, defaults to 'shap'
          topx(int, optional, optional): Only return topx features, defaults to None
          kind:  (Default value = 'shap')
          round:  (Default value = 3)
          pos_label:  (Default value = None)

        Returns:
          plotly.fig: fig

        """
        importances_df = self.get_importances_df(
            kind=kind, topx=topx, pos_label=pos_label
        )
        if kind == "shap":
            if self.target:
                title = f"Average impact on predicted {self.target}<br>(mean absolute SHAP value)"
            else:
                title = "Average impact on prediction<br>(mean absolute SHAP value)"

            units = self.units
        else:
            title = f"Permutation Importances <br>(decrease in metric '{self.metric.__name__}'' with randomized feature)"
            units = ""
        if self.descriptions:
            descriptions = self.description_list(importances_df.Feature)
            return plotly_importances_plot(
                importances_df, descriptions, round=round, units=units, title=title
            )
        else:
            return plotly_importances_plot(
                importances_df, round=round, units=units, title=title
            )

    @insert_pos_label
    def plot_importances_detailed(
        self,
        highlight_index=None,
        topx=None,
        max_cat_colors=5,
        plot_sample=None,
        pos_label=None,
    ):
        """Plot barchart of mean absolute shap value.

        Displays all individual shap value for each feature in a horizontal
        scatter chart in descending order by mean absolute shap value.

        Args:
          highlight_index (str or int): index to highlight
          topx(int, optional): Only display topx most important features,
            defaults to None
          max_cat_colors (int, optional): for categorical features, maximum number
            of categories to label with own color. Defaults to 5.
          plot_sample (int, optional): Instead of all points only plot a random
            sample of points. Defaults to None (=all points)
          pos_label: positive class (Default value = None)

        Returns:
          plotly.Fig

        """
        plot_idxs = self.get_idx_sample(plot_sample, highlight_index)
        highlight_index = self.get_index(highlight_index)

        if self.is_classifier:
            pos_label_str = self.labels[pos_label]
            if self.model_output == "probability":
                if self.target:
                    title = f"Impact of feature on predicted probability {self.target}={pos_label_str} <br> (SHAP values)"
                else:
                    title = f"Impact of Feature on Prediction probability <br> (SHAP values)"
            elif self.model_output == "logodds":
                title = f"Impact of Feature on predicted logodds <br> (SHAP values)"
        elif self.is_regression:
            if self.target:
                title = (
                    f"Impact of Feature on Predicted {self.target} <br> (SHAP values)"
                )
            else:
                title = f"Impact of Feature on Prediction<br> (SHAP values)"

        cols = self.get_importances_df(kind="shap", topx=topx, pos_label=pos_label)[
            "Feature"
        ].values.tolist()

        return plotly_shap_scatter_plot(
            self.X_merged[cols].iloc[plot_idxs],
            self.get_shap_values_df(pos_label)[cols].iloc[plot_idxs],
            cols,
            idxs=self.idxs[plot_idxs],
            highlight_index=highlight_index,
            title=title,
            na_fill=self.na_fill,
            max_cat_colors=max_cat_colors,
        )

    @insert_pos_label
    def plot_contributions(
        self,
        index=None,
        X_row=None,
        topx=None,
        cutoff=None,
        sort="abs",
        orientation="vertical",
        higher_is_better=True,
        round=2,
        pos_label=None,
    ):
        """plot waterfall plot of shap value contributions to the model prediction for index.

        Args:
            index(int or str): index for which to display prediction
            X_row (pd.DataFrame single row): a single row of a features to plot
                shap contributions for. Can use this instead of index for
                what-if scenarios.
            topx(int, optional, optional): Only display topx features,
                        defaults to None
            cutoff(float, optional, optional): Only display features with at least
                        cutoff contribution, defaults to None
            sort({'abs', 'high-to-low', 'low-to-high', 'importance'}, optional):
                sort by absolute shap value, or from high to low,
                or low to high, or by order of shap feature importance.
                Defaults to 'abs'.
            orientation({'vertical', 'horizontal'}): Horizontal or vertical bar chart.
                    Horizontal may be better if you have lots of features.
                    Defaults to 'vertical'.
            higher_is_better (bool): if True, up=green, down=red. If false reversed.
                Defaults to True.
            round(int, optional, optional): round contributions to round precision,
                        defaults to 2
            pos_label:  (Default value = None)

        Returns:
            plotly.Fig: fig

        """
        assert orientation in ["vertical", "horizontal"]
        contrib_df = self.get_contrib_df(
            index=index,
            X_row=X_row,
            topx=topx,
            cutoff=cutoff,
            sort=sort,
            pos_label=pos_label,
        )
        return plotly_contribution_plot(
            contrib_df,
            model_output=self.model_output,
            orientation=orientation,
            round=round,
            higher_is_better=higher_is_better,
            target=self.target,
            units=self.units,
        )

    def get_idx_sample(
        self,
        sample_size=None,
        include_index=None,
        outlier_array1=None,
        outlier_array2=None,
    ):
        """returns a random sample of integer indexes, making sure that
        include_index is included. Outlier indexes can be excluded.

        Args:
            sample_size: Number of (random) samples to return
            include_index: index that has to be included, independent of random draw
            outlier_array1: array to exclude all indexes with values <> 1.5*IQR from.
            outlier_array2: array to exclude all indexes with values <> 1.5*IQR from.
        """

        idx_sample = np.arange(0, len(self))
        if sample_size is None and outlier_array1 is None and outlier_array2 is None:
            return idx_sample
        else:
            if outlier_array1 is not None:
                q1, q3 = np.nanpercentile(outlier_array1, [25, 75])
                lb, ub = q1 - 1.5 * (q3 - q1), q3 + 1.5 * (q3 - q1)
                idx_sample = idx_sample[(outlier_array1 >= lb) & (outlier_array1 <= ub)]
            if outlier_array2 is not None:
                q1, q3 = np.nanpercentile(outlier_array2[idx_sample], [25, 75])
                lb, ub = q1 - 1.5 * (q3 - q1), q3 + 1.5 * (q3 - q1)
                idx_sample = idx_sample[
                    (outlier_array2[idx_sample] >= lb)
                    & (outlier_array2[idx_sample] <= ub)
                ]

            if sample_size is not None and sample_size < len(idx_sample):
                assert sample_size >= 0, "sample_size should be a positive integer!"
                idx_sample = np.random.choice(idx_sample, sample_size, replace=False)

            if include_index is not None:
                if isinstance(include_index, str):
                    if include_index not in self.idxs:
                        raise ValueError(f"{include_index} could not be found in idxs!")
                    include_index = self.idxs.get_loc(include_index)
                if include_index not in idx_sample and include_index < len(self):
                    idx_sample = np.append(idx_sample, include_index)
            return idx_sample

    @insert_pos_label
    def plot_dependence(
        self,
        col,
        color_col=None,
        highlight_index=None,
        topx=None,
        sort="alphabet",
        max_cat_colors=5,
        round=3,
        plot_sample=None,
        remove_outliers=False,
        pos_label=None,
    ):
        """plot shap dependence

        Plots a shap dependence plot:
            - on the x axis the possible values of the feature `col`
            - on the y axis the associated individual shap values

        Args:
          col(str): feature to be displayed
          color_col(str): if color_col provided then shap values colored (blue-red)
                    according to feature color_col (Default value = None)
          highlight_index: individual observation to be highlighed in the plot.
                    (Default value = None)
          topx (int, optional): for categorical features only display topx
                categories.
          sort (str): for categorical features, how to sort the categories:
                alphabetically 'alphabet', most frequent first 'freq',
                highest mean absolute value first 'shap'. Defaults to 'alphabet'.
          max_cat_colors (int, optional): for categorical features, maximum number
                of categories to label with own color. Defaults to 5.
          round (int, optional): rounding to apply to floats. Defaults to 3.
          plot_sample (int, optional): Instead of all points only plot a random
            sample of points. Defaults to None (=all points)
          remove_outliers (bool, optional): remove observations that are >1.5*IQR
            in either col or color_col. Defaults to False.
          pos_label: positive class (Default value = None)

        Returns:

        """

        plot_idxs = self.get_idx_sample(
            plot_sample,
            highlight_index,
            self.get_col(col).values
            if remove_outliers and col not in self.cat_cols
            else None,
            self.get_col(color_col).values
            if remove_outliers
            and color_col is not None
            and color_col not in self.cat_cols
            else None,
        )
        highlight_index = self.get_index(highlight_index)

        if color_col is None:
            X_color_col = None
        else:
            X_color_col = self.get_col(color_col).iloc[plot_idxs]

        if col in self.cat_cols:
            return plotly_shap_violin_plot(
                self.get_col(col).iloc[plot_idxs],
                self.get_shap_values_df(pos_label)[col].iloc[plot_idxs].values,
                X_color_col,
                highlight_index=highlight_index,
                idxs=self.idxs[plot_idxs],
                round=round,
                cats_order=self.ordered_cats(col, topx, sort),
                max_cat_colors=max_cat_colors,
            )
        else:
            return plotly_dependence_plot(
                self.get_col(col).iloc[plot_idxs],
                self.get_shap_values_df(pos_label)[col].iloc[plot_idxs].values,
                X_color_col,
                na_fill=self.na_fill,
                units=self.units,
                highlight_index=highlight_index,
                idxs=self.idxs[plot_idxs],
                round=round,
            )

    @insert_pos_label
    def plot_interaction(
        self,
        col,
        interact_col,
        highlight_index=None,
        topx=10,
        sort="alphabet",
        max_cat_colors=5,
        plot_sample=None,
        remove_outliers=False,
        pos_label=None,
    ):
        """plots a dependence plot for shap interaction effects

        Args:
          col(str): feature for which to find interaction values
          interact_col(str): feature for which interaction value are displayed
          highlight_index(str, optional): index that will be highlighted, defaults to None
          topx (int, optional): number of categorical features to display in violin plots.
          sort (str, optional): how to sort categorical features in violin plots.
                Should be in {'alphabet', 'freq', 'shap'}.
          max_cat_colors (int, optional): for categorical features, maximum number
                of categories to label with own color. Defaults to 5.
          plot_sample (int, optional): Instead of all points only plot a random
            sample of points. Defaults to None (=all points)
          remove_outliers (bool, optional): remove observations that are >1.5*IQR
            in either col or color_col. Defaults to False.
          pos_label:  (Default value = None)

        Returns:
          plotly.Fig: Plotly Fig

        """
        plot_idxs = self.get_idx_sample(
            plot_sample,
            highlight_index,
            self.get_col(col).values
            if remove_outliers and col not in self.cat_cols
            else None,
            self.get_col(interact_col).values
            if remove_outliers and interact_col not in self.cat_cols
            else None,
        )
        highlight_index = self.get_index(highlight_index)

        if col in self.cat_cols:
            return plotly_shap_violin_plot(
                self.get_col(col).iloc[plot_idxs],
                self.shap_interaction_values_for_col(
                    col, interact_col, pos_label=pos_label
                )[plot_idxs],
                self.get_col(interact_col).iloc[plot_idxs],
                interaction=True,
                units=self.units,
                highlight_index=highlight_index,
                idxs=self.idxs[plot_idxs],
                cats_order=self.ordered_cats(col, topx, sort),
                max_cat_colors=max_cat_colors,
            )
        else:
            return plotly_dependence_plot(
                self.get_col(col).iloc[plot_idxs],
                self.shap_interaction_values_for_col(
                    col, interact_col, pos_label=pos_label
                )[plot_idxs],
                self.get_col(interact_col).iloc[plot_idxs],
                interaction=True,
                units=self.units,
                highlight_index=highlight_index,
                idxs=self.idxs[plot_idxs],
            )

    @insert_pos_label
    def plot_interactions_importance(self, col, topx=None, pos_label=None):
        """plot mean absolute shap interaction value for col.

        Args:
          col: column for which to generate shap interaction value
          topx(int, optional, optional): Only return topx features, defaults to None
          pos_label:  (Default value = None)

        Returns:
          plotly.fig: fig

        """
        interactions_df = self.get_interactions_df(col, topx=topx, pos_label=pos_label)
        title = f"Average interaction shap values for {col}"
        return plotly_importances_plot(interactions_df, units=self.units, title=title)

    @insert_pos_label
    def plot_interactions_detailed(
        self,
        col,
        highlight_index=None,
        topx=None,
        max_cat_colors=5,
        plot_sample=None,
        pos_label=None,
    ):
        """Plot barchart of mean absolute shap interaction values

        Displays all individual shap interaction values for each feature in a
        horizontal scatter chart in descending order by mean absolute shap value.

        Args:
          col(type]): feature for which to show interactions summary
          highlight_index (str or int): index to highlight
          topx(int, optional): only show topx most important features, defaults to None
          max_cat_colors (int, optional): for categorical features, maximum number
            of categories to label with own color. Defaults to 5.
          plot_sample (int, optional): Instead of all points only plot a random
            sample of points. Defaults to None (=all points)
          pos_label: positive class (Default value = None)

        Returns:
          fig
        """
        plot_idxs = self.get_idx_sample(plot_sample, highlight_index)
        highlight_index = self.get_index(highlight_index)

        interact_cols = self.top_shap_interactions(col, pos_label=pos_label)
        shap_df = pd.DataFrame(
            self.shap_interaction_values_for_col(col, pos_label=pos_label),
            columns=self.merged_cols,
        ).iloc[plot_idxs]
        if topx is None:
            topx = len(interact_cols)
        title = f"Shap interaction values for {col}"
        return plotly_shap_scatter_plot(
            self.X_merged.iloc[plot_idxs],
            shap_df,
            interact_cols[:topx],
            title=title,
            idxs=self.idxs[plot_idxs],
            highlight_index=highlight_index,
            na_fill=self.na_fill,
            max_cat_colors=max_cat_colors,
        )

    @insert_pos_label
    def plot_pdp(
        self,
        col,
        index=None,
        X_row=None,
        drop_na=True,
        sample=100,
        gridlines=100,
        gridpoints=10,
        sort="freq",
        round=2,
        pos_label=None,
    ):
        """plot partial dependence plot (pdp)

        returns plotly fig for a partial dependence plot showing ice lines
        for num_grid_lines rows, average pdp based on sample of sample.
        If index is given, display pdp for this specific index.

        Args:
          col(str): feature to display pdp graph for
          index(int or str, optional, optional): index to highlight in pdp graph,
                    defaults to None
          X_row (pd.Dataframe, single row, optional): a row of features to highlight
                predictions for. Alternative to passing index.
          drop_na(bool, optional, optional): if true drop samples with value
                    equal to na_fill, defaults to True
          sample(int, optional, optional): sample size on which the average
                    pdp will be calculated, defaults to 100
          gridlines(int, optional): number of ice lines to display,
                    defaults to 100
          gridpoints(ints: int, optional): number of points on the x axis
                    to calculate the pdp for, defaults to 10
          sort (str, optional): For categorical features: how to sort:
             'alphabet', 'freq', 'shap'. Defaults to 'freq'.
          round (int, optional): round float prediction to number of digits.
            Defaults to 2.
          pos_label:  (Default value = None)

        Returns:
          plotly.Fig: fig

        """
        pdp_df = self.pdp_df(
            col,
            index,
            X_row,
            drop_na=drop_na,
            sample=sample,
            n_grid_points=gridpoints,
            pos_label=pos_label,
            sort=sort,
        )
        units = "Predicted %" if self.model_output == "probability" else self.units
        if index is not None or X_row is not None:
            col_value, pred = self.get_col_value_plus_prediction(
                col, index=index, X_row=X_row, pos_label=pos_label
            )
            if (
                col in self.cat_cols
                and col_value not in pdp_df.columns
                and col_value[len(col) + 1 :] in pdp_df.columns
            ):
                col_value = col_value[len(col) + 1 :]
            return plotly_pdp(
                pdp_df,
                display_index=0,  # the idx to be displayed is always set to the first row by self.pdp_df()
                index_feature_value=col_value,
                index_prediction=pred,
                feature_name=col,
                num_grid_lines=min(gridlines, sample, len(self.X)),
                round=round,
                target=self.target,
                units=units,
            )
        else:
            return plotly_pdp(
                pdp_df,
                feature_name=col,
                num_grid_lines=min(gridlines, sample, len(self.X)),
                round=round,
                target=self.target,
                units=units,
            )


class ClassifierExplainer(BaseExplainer):
    """ """

    def __init__(
        self,
        model,
        X: pd.DataFrame,
        y: pd.Series = None,
        permutation_metric: Callable = roc_auc_score,
        shap: str = "guess",
        X_background: pd.DataFrame = None,
        model_output: str = "probability",
        cats: Union[List, Dict] = None,
        cats_notencoded: Dict = None,
        idxs: pd.Index = None,
        index_name: str = None,
        target: str = None,
        descriptions: Dict = None,
        n_jobs: int = None,
        permutation_cv: int = None,
        cv: int = None,
        na_fill: float = -999,
        precision: str = "float64",
        shap_kwargs: Dict = None,
        labels: List = None,
        pos_label: int = 1,
    ):
        """
        Explainer for classification models. Defines the shap values for
        each possible class in the classification.

        You assign the positive label class afterwards with e.g. explainer.pos_label=0

        In addition defines a number of plots specific to classification problems
        such as a precision plot, confusion matrix, roc auc curve and pr auc curve.

        Compared to BaseExplainer defines two additional parameters

        Args:
            model: a model with a scikit-learn compatible .fit and .predict methods
            X (pd.DataFrame): a pd.DataFrame with your model features
            y (pd.Series): Dependent variable of your model, defaults to None
            permutation_metric (function or str): is a scikit-learn compatible
                metric function (or string). Defaults to r2_score
            shap (str): type of shap_explainer to fit: 'tree', 'linear', 'kernel'.
                Defaults to 'guess'.
            X_background (pd.DataFrame): background X to be used by shap
                explainers that need a background dataset (e.g. shap.KernelExplainer
                or shap.TreeExplainer with boosting models and
                model_output='probability').
            model_output (str): model_output of shap values, either 'raw',
                'logodds' or 'probability'. Defaults to 'raw' for regression and
                'probability' for classification.
            cats ({dict, list}): dict of features that have been
                onehotencoded. e.g. cats={'Sex':['Sex_male', 'Sex_female']}.
                If all encoded columns are underscore-seperated (as above), can simply
                pass a list of prefixes: cats=['Sex']. Allows to
                group onehot encoded categorical variables together in
                various plots. Defaults to None.
            cats_notencoded (dict): value to display when all onehot encoded
                columns are equal to zero. Defaults to 'NOT_ENCODED' for each
                onehot col.
            idxs (pd.Series): list of row identifiers. Can be names, id's, etc.
                Defaults to X.index.
            index_name (str): identifier for row indexes. e.g. index_name='Passenger'.
                Defaults to X.index.name or idxs.name.
            target: name of the predicted target, e.g. "Survival",
                "Ticket price", etc. Defaults to y.name.
            n_jobs (int): for jobs that can be parallelized using joblib,
                how many processes to split the job in. For now only used
                for calculating permutation importances. Defaults to None.
            permutation_cv (int): Deprecated! Use parameter cv instead!
                (now also works for calculating metrics)
            cv (int): If not None then permutation importances and metrics
                will get calculated using cross validation across X. Use this
                when you are passing the training set to the explainer.
                Defaults to None.
            na_fill (int): The filler used for missing values, defaults to -999.
            precision: precision with which to store values. Defaults to "float64".
            shap_kwargs(dict): dictionary of keyword arguments to be passed to the shap explainer.
                most typically used to supress an additivity check e.g. `shap_kwargs=dict(check_additivity=False)`
            labels(list): list of str labels for the different classes,
                        defaults to e.g. ['0', '1'] for a binary classification
            pos_label: class that should be used as the positive class,
                        defaults to 1
        """
        super().__init__(
            model,
            X,
            y,
            permutation_metric,
            shap,
            X_background,
            model_output,
            cats,
            cats_notencoded,
            idxs,
            index_name,
            target,
            descriptions,
            n_jobs,
            permutation_cv,
            cv,
            na_fill,
            precision,
            shap_kwargs,
        )

        assert hasattr(model, "predict_proba"), (
            "for ClassifierExplainer, model should be a scikit-learn "
            "compatible *classifier* model that has a predict_proba(...) "
            f"method, so not a {type(model)}! If you are using e.g an SVM "
            "with hinge loss (which does not support predict_proba), you "
            "can try the following monkey patch:\n\n"
            "import types\n"
            "def predict_proba(self, X):\n"
            "    pred = self.predict(X)\n"
            "    return np.array([1-pred, pred]).T\n"
            "model.predict_proba = types.MethodType(predict_proba, model)\n"
        )

        self._params_dict = {
            **self._params_dict,
            **dict(labels=labels, pos_label=pos_label),
        }

        if not self.y_missing:
            self.y = self.y.astype("int16")
        if (
            self.categorical_cols
            and model_output == "probability"
            and not isinstance(self.model, Pipeline)
        ):
            print(
                "Warning: Models that deal with categorical features directly "
                f"such as {self.model.__class__.__name__} are incompatible with model_output='probability'"
                " for now. So setting model_output='logodds'...",
                flush=True,
            )
            self.model_output = "logodds"
        if labels is not None:
            self.labels = labels
        elif hasattr(self.model, "classes_"):
            self.labels = [str(cls) for cls in self.model.classes_]
        else:
            self.labels = [str(i) for i in range(self.y.nunique())]
        self.pos_label = pos_label
        self.is_classifier = True
        if safe_isinstance(
            self.model, "RandomForestClassifier", "ExtraTreesClassifier"
        ):
            print(
                f"Detected RandomForestClassifier model: "
                "Changing class type to RandomForestClassifierExplainer...",
                flush=True,
            )
            self.__class__ = RandomForestClassifierExplainer
        if str(type(self.model)).endswith("XGBClassifier'>"):
            print(
                f"Detected XGBClassifier model: "
                "Changing class type to XGBClassifierExplainer...",
                flush=True,
            )
            self.__class__ = XGBClassifierExplainer
            if len(self.labels) > 2 and self.model_output == "probability":
                print(
                    f"model_output=='probability' does not work with multiclass "
                    "XGBClassifier models, so settings model_output='logodds'..."
                )
                self.model_output = "logodds"

        _ = self.shap_explainer

    @property
    def pos_label(self):
        return self._pos_label

    @pos_label.setter
    def pos_label(self, label):
        if label is None or (
            isinstance(label, int) and label >= 0 and label < len(self.labels)
        ):
            self._pos_label = label
        elif isinstance(label, str) and label in self.labels:
            self._pos_label = self.pos_label_index(label)
        else:
            raise ValueError(f"'{label}' not in labels")

    @property
    def pos_label_str(self):
        """return str label of self.pos_label"""
        return self.labels[self.pos_label]

    def pos_label_index(self, pos_label):
        """return int index of pos_label_str"""
        if isinstance(pos_label, int):
            assert pos_label >= 0 and pos_label <= len(
                self.labels
            ), f"pos_label={pos_label}, but should be >= 0 and <= {len(self.labels)-1}!"
            return pos_label
        elif isinstance(pos_label, str):
            assert (
                pos_label in self.labels
            ), f"Unknown pos_label. {pos_label} not in self.labels!"
            return self.labels.index(pos_label)
        raise ValueError("pos_label should either be int or str in self.labels!")

    @insert_pos_label
    def y_binary(self, pos_label):
        """for multiclass problems returns one-vs-rest array of [1,0] pos_label"""
        if not hasattr(self, "_y_binaries"):
            if not self.y_missing:
                self._y_binaries = [
                    np.where(self.y.values == i, 1, 0) for i in range(self.y.nunique())
                ]
            else:
                self._y_binaries = [self.y.values for i in range(len(self.labels))]
        return self._y_binaries[pos_label]

    @property
    def pred_probas_raw(self):
        """returns pred_probas with probability for each class"""
        if not hasattr(self, "_pred_probas"):
            print("Calculating prediction probabilities...", flush=True)
            assert hasattr(
                self.model, "predict_proba"
            ), "model does not have a predict_proba method!"
            if self.shap == "skorch":
                self._pred_probas = self.model.predict_proba(self.X.copy().values).astype(
                    self.precision
                )
            else:
<<<<<<< HEAD
                self._pred_probas = self.model.predict_proba(self.X.copy()).astype(
=======
                warnings.filterwarnings("ignore", category=UserWarning)
                self._pred_probas = self.model.predict_proba(self.X).astype(
>>>>>>> 63f14f9e
                    self.precision
                )
                warnings.filterwarnings("default", category=UserWarning)
        return self._pred_probas

    @property
    def pred_percentiles_raw(self):
        """ """
        if not hasattr(self, "_pred_percentiles_raw"):
            print("Calculating pred_percentiles...", flush=True)
            self._pred_percentiles_raw = (
                pd.DataFrame(self.pred_probas_raw)
                .rank(method="min")
                .divide(len(self.pred_probas_raw))
                .values
            )
        return self._pred_percentiles_raw

    @insert_pos_label
    def pred_probas(self, pos_label=None):
        """returns pred_proba for pos_label class"""
        return self.pred_probas_raw[:, pos_label]

    @insert_pos_label
    def pred_percentiles(self, pos_label=None):
        """returns ranks for pos_label class"""
        return self.pred_percentiles_raw[:, pos_label]

    @insert_pos_label
    def permutation_importances(self, pos_label=None):
        """Permutation importances"""
        if not hasattr(self, "_perm_imps"):
            print(
                "Calculating permutation importances (if slow, try setting n_jobs parameter)...",
                flush=True,
            )
            self._perm_imps = [
                cv_permutation_importances(
                    self.model,
                    self.X,
                    self.y,
                    self.metric,
                    onehot_dict=self.onehot_dict,
                    cv=self.cv,
                    needs_proba=self.is_classifier,
                    pos_label=label,
                    pass_nparray=(self.shap == "skorch"),
                ).sort_values("Importance", ascending=False)
                for label in range(len(self.labels))
            ]

        return self._perm_imps[pos_label]

    @property
    def shap_explainer(self):
        """Initialize SHAP explainer.

        Taking into account model type and model_output
        """
        if not hasattr(self, "_shap_explainer"):
            model_str = (
                str(type(self.model))
                .replace("'", "")
                .replace("<", "")
                .replace(">", "")
                .split(".")[-1]
            )
            if self.shap == "tree":
                if safe_isinstance(
                    self.model,
                    "XGBClassifier",
                    "LGBMClassifier",
                    "CatBoostClassifier",
                    "GradientBoostingClassifier",
                    "HistGradientBoostingClassifier",
                ):
                    if self.model_output == "probability":
                        if self.X_background is None:
                            print(
                                f"Note: model_output=='probability'. For {model_str} shap values normally get "
                                "calculated against X_background, but paramater X_background=None, "
                                "so using X instead"
                            )
                        print(
                            "Generating self.shap_explainer = shap.TreeExplainer(model, "
                            f"{'X_background' if self.X_background is not None else 'X'}"
                            ", model_output='probability', feature_perturbation='interventional')..."
                        )
                        print(
                            "Note: Shap interaction values will not be available. "
                            "If shap values in probability space are not necessary you can "
                            "pass model_output='logodds' to get shap values in logodds without the need for "
                            "a background dataset and also working shap interaction values..."
                        )
                        self._shap_explainer = shap.TreeExplainer(
                            self.model,
                            self.X_background
                            if self.X_background is not None
                            else self.X,
                            model_output="probability",
                            feature_perturbation="interventional",
                        )
                        self.interactions_should_work = False
                    else:
                        self.model_output = "logodds"
                        print(
                            f"Generating self.shap_explainer = shap.TreeExplainer(model{', X_background' if self.X_background is not None else ''})"
                        )
                        self._shap_explainer = shap.TreeExplainer(
                            self.model, self.X_background
                        )
                else:
                    if self.model_output == "probability":
                        print(
                            f"Note: model_output=='probability', so assuming that raw shap output of {model_str} is in probability space..."
                        )
                    print(
                        f"Generating self.shap_explainer = shap.TreeExplainer(model{', X_background' if self.X_background is not None else ''})"
                    )
                    self._shap_explainer = shap.TreeExplainer(
                        self.model, self.X_background
                    )

            elif self.shap == "linear":
                if self.model_output == "probability":
                    print(
                        "Note: model_output='probability' is currently not supported for linear classifiers "
                        "models with shap. So defaulting to model_output='logodds' "
                        "If you really need probability outputs use shap='kernel' instead."
                    )
                    self.model_output = "logodds"
                if self.X_background is None:
                    print(
                        "Note: shap values for shap='linear' get calculated against "
                        "X_background, but paramater X_background=None, so using X instead..."
                    )
                print(
                    "Generating self.shap_explainer = shap.LinearExplainer(model, "
                    f"{'X_background' if self.X_background is not None else 'X'})..."
                )

                self._shap_explainer = shap.LinearExplainer(
                    self.model,
                    self.X_background if self.X_background is not None else self.X,
                )
            elif self.shap == "deep":
                print(
                    f"Generating self.shap_explainer = "
                    f"shap.DeepExplainer(model, X_background)"
                )
                print(
                    "Warning: shap values for shap.DeepExplainer get "
                    "calculated against X_background, but paramater "
                    "X_background=None, so using shap.sample(X, 5) instead"
                )
                self._shap_explainer = shap.DeepExplainer(
                    self.model,
                    self.X_background
                    if self.X_background is not None
                    else shap.sample(self.X, 5),
                )
            elif self.shap == "skorch":
                import torch

                print(
                    f"Generating self.shap_explainer = "
                    f"shap.DeepExplainer(model, X_background)"
                )
                print(
                    "Warning: shap values for shap.DeepExplainer get "
                    "calculated against X_background, but paramater "
                    "X_background=None, so using shap.sample(X, 5) instead"
                )
                self._shap_explainer = shap.DeepExplainer(
                    self.model.module_,
                    torch.tensor(
                        self.X_background.values
                        if self.X_background is not None
                        else shap.sample(self.X, 5).values
                    ),
                )
            elif self.shap == "kernel":
                if self.X_background is None:
                    print(
                        "Note: shap values for shap='kernel' normally get calculated against "
                        "X_background, but paramater X_background=None, so setting "
                        "X_background=shap.sample(X, 50)..."
                    )
                if self.model_output != "probability":
                    print(
                        "Note: for ClassifierExplainer shap='kernel' defaults to model_output='probability"
                    )
                    self.model_output = "probability"
                print(
                    "Generating self.shap_explainer = shap.KernelExplainer(model, "
                    f"{'X_background' if self.X_background is not None else 'X'}"
                    ", link='identity')"
                )

                def model_predict(data_asarray):
                    data_asframe = pd.DataFrame(data_asarray, columns=self.columns)
                    return self.model.predict_proba(data_asframe.copy())

                self._shap_explainer = shap.KernelExplainer(
                    model_predict,
                    self.X_background
                    if self.X_background is not None
                    else shap.sample(self.X, 50),
                    link="identity",
                )
        return self._shap_explainer

    @insert_pos_label
    def shap_base_value(self, pos_label=None):
        """SHAP base value: average outcome of population"""
        if not hasattr(self, "_shap_base_value"):
            _ = (
                self.get_shap_values_df()
            )  # CatBoost needs to have shap values calculated before expected value for some reason
            self._shap_base_value = self.shap_explainer.expected_value
            if (
                isinstance(self._shap_base_value, np.ndarray)
                and len(self._shap_base_value) == 1
            ):
                self._shap_base_value = self._shap_base_value[0]
            if isinstance(self._shap_base_value, np.ndarray):
                self._shap_base_value = list(self._shap_base_value)
            if len(self.labels) == 2 and isinstance(
                self._shap_base_value, (np.floating, float)
            ):
                if self.model_output == "probability":
                    self._shap_base_value = [
                        1 - self._shap_base_value,
                        self._shap_base_value,
                    ]
                else:  # assume logodds
                    self._shap_base_value = [
                        -self._shap_base_value,
                        self._shap_base_value,
                    ]
            assert len(self._shap_base_value) == len(self.labels), (
                f"len(shap_explainer.expected_value)={len(self._shap_base_value)}"
                + f"and len(labels)={len(self.labels)} do not match!"
            )
            if self.model_output == "probability":
                for shap_base_value in self._shap_base_value:
                    assert shap_base_value >= 0.0 and shap_base_value <= 1.0, (
                        f"Shap base value does not look like a probability: {self._shap_base_value}. "
                        "Try setting model_output='logodds'."
                    )
        return self._shap_base_value[pos_label]

    @insert_pos_label
    def get_shap_values_df(self, pos_label=None):
        """SHAP Values"""
        if not hasattr(self, "_shap_values_df"):
            print("Calculating shap values...", flush=True)
            if self.shap == "skorch":
                import torch

                _shap_values = self.shap_explainer.shap_values(
                    torch.tensor(self.X.values.astype("float32")), **self.shap_kwargs
                )
            else:
                _shap_values = self.shap_explainer.shap_values(
                    self.X.values, **self.shap_kwargs
                )

            if len(self.labels) == 2:
                if not isinstance(_shap_values, list):
                    assert (
                        len(_shap_values.shape) == 2
                    ), f"shap_values should be 2d, instead shape={_shap_values.shape}!"
                elif isinstance(_shap_values, list) and len(_shap_values) == 2:
                    # for binary classifier only keep positive class
                    _shap_values = _shap_values[1]
                else:
                    raise Exception(
                        f"len(self.label)={len(self.labels)}, but "
                        f"shap returned shap values for {len(_shap_values)} classes! "
                        "Adjust the labels parameter accordingly!"
                    )
            else:
                assert len(_shap_values) == len(self.labels), (
                    f"len(self.label)={len(self.labels)}, but "
                    f"shap returned shap values for {len(_shap_values)} classes! "
                    "Adjust the labels parameter accordingly!"
                )
            if self.model_output == "probability":
                pass
                # for shap_values in _shap_values:
                #     assert np.all(shap_values >= -1.0) , \
                #         (f"model_output=='probability but some shap values are < 1.0!"
                #          "Try setting model_output='logodds'.")
                # for shap_values in _shap_values:
                #     assert np.all(shap_values <= 1.0) , \
                #         (f"model_output=='probability but some shap values are > 1.0!"
                #          "Try setting model_output='logodds'.")
            if len(self.labels) > 2:
                self._shap_values_df = [
                    pd.DataFrame(sv, columns=self.columns) for sv in _shap_values
                ]
                self._shap_values_df = [
                    merge_categorical_shap_values(
                        df, self.onehot_dict, self.merged_cols
                    ).astype(self.precision)
                    for df in self._shap_values_df
                ]
            else:
                self._shap_values_df = merge_categorical_shap_values(
                    pd.DataFrame(_shap_values, columns=self.columns),
                    self.onehot_dict,
                    self.merged_cols,
                ).astype(self.precision)

        if len(self.labels) > 2:
            if isinstance(self._shap_values_df, list):
                return self._shap_values_df[pos_label]
            else:
                return self._shap_values_df
        else:
            if pos_label == 1:
                return self._shap_values_df
            elif pos_label == 0:
                return self._shap_values_df.multiply(-1)
            else:
                raise ValueError(f"pos_label={pos_label}, but should be either 1 or 0!")

    def set_shap_values(self, base_value: List[float], shap_values: List):
        """Set shap values manually. This is useful if you already have
        shap values calculated, and do not want to calculate them again inside
        the explainer instance. Especially for large models and large datasets
        you may want to calculate shap values on specialized hardware, and then
        add them to the explainer manually.

        Args:
            base_value (list[float]): list of shap intercept generated by e.g.
                base_value = shap.TreeExplainer(model).shap_values(X_test).expected_value.
                Should be a list with a float for each class. For binary classification
                and some models shap only provides the base value for the positive class,
                in which case you need to provide [1-base_value, base_value] or [-base_value, base_value]
                depending on whether the shap values are for probabilities or logodds.
            shap_values (list[np.ndarray]): Generated by e.g.
                shap_values = shap.TreeExplainer(model).shap_values(X_test)
                For binary classification
                and some models shap only provides the shap values for the positive class,
                in which case you need to provide [1-shap_values, shap_values] or [-shap_values, shap_values]
                depending on whether the shap values are for probabilities or logodds.
        """
        if isinstance(base_value, np.ndarray) and base_value.shape == (
            len(self.labels),
        ):
            base_value = list(base_value)
        if not isinstance(base_value, list):
            raise ValueError(
                "base_value should be a list of floats with an expected value for each class"
            )
        if not len(base_value) == len(self.labels):
            raise ValueError(
                "base value should be a list with an expected value "
                f"for each class, so should be length {len(self.labels)}"
            )
        self._shap_base_value = base_value

        self._shap_values_df = []
        if not isinstance(shap_values, list):
            raise ValueError(
                "shap_values should be a list of np.ndarray with shap values for each class"
            )
        if len(shap_values) != len(self.labels):
            raise ValueError(
                "shap_values be a list with a np.ndarray of shap values "
                f"for each class, so should be length {len(self.labels)}"
            )
        for sv in shap_values:
            if not isinstance(sv, np.ndarray):
                raise ValueError("each element of shap_values should be an np.ndarray!")
            if sv.shape[0] != len(self.X):
                raise ValueError(f"Expected shap values to have {len(self.X)} rows!")
            if sv.shape[1] != len(self.original_cols):
                raise ValueError(
                    f"Expected shap values to have {len(self.original_columns)} columns!"
                )
            self._shap_values_df.append(
                merge_categorical_shap_values(
                    pd.DataFrame(sv, columns=self.columns),
                    self.onehot_dict,
                    self.merged_cols,
                ).astype(self.precision)
            )
        if len(self.labels) == 2:
            self._shap_values_df = self._shap_values_df[1]

    @insert_pos_label
    def get_shap_row(self, index=None, X_row=None, pos_label=None):
        def X_row_to_shap_row(X_row):
            if self.shap == "skorch":
                import torch

                X_row = torch.tensor(X_row.values.astype("float32"))
            with self.get_lock():
                shap_kwargs = (
                    dict(self.shap_kwargs, silent=True)
                    if self.shap == "kernel"
                    else self.shap_kwargs
                )
                sv = self.shap_explainer.shap_values(X_row, **shap_kwargs)
            if isinstance(sv, list) and len(sv) > 1:
                shap_row = pd.DataFrame(sv[pos_label], columns=self.columns)
            elif len(self.labels) == 2:
                if pos_label == 1:
                    shap_row = pd.DataFrame(sv, columns=self.columns)
                elif pos_label == 0:
                    shap_row = pd.DataFrame(-sv, columns=self.columns)
                else:
                    raise ValueError(
                        "binary classifier only except pos_label in {0, 1}!"
                    )
            else:
                raise ValueError(
                    "Shap values returned are neither a list nor 2d array for positive class!"
                )
            shap_row = merge_categorical_shap_values(
                shap_row, self.onehot_dict, self.merged_cols
            )
            return shap_row

        if index is not None:
            if index in self.idxs:
                shap_row = self.get_shap_values_df(pos_label=pos_label).iloc[
                    [self.idxs.get_loc(index)]
                ]
            elif isinstance(index, int) and index >= 0 and index < len(self):
                shap_row = self.get_shap_values_df(pos_label=pos_label).iloc[[index]]
            elif self._get_X_row_func is not None and self.index_exists(index):
                return X_row_to_shap_row(self._get_X_row_func(index))
            else:
                raise IndexNotFoundError(index=index)
        elif X_row is not None:
            return X_row_to_shap_row(X_row)
        else:
            raise ValueError("you should either pas index or X_row!")
        return shap_row

    @insert_pos_label
    def shap_interaction_values(self, pos_label=None):
        """SHAP interaction values"""
        if not hasattr(self, "_shap_interaction_values"):
            _ = self.get_shap_values_df()  # make sure shap values have been calculated
            print(
                "Calculating shap interaction values... (this may take a while)",
                flush=True,
            )
            if self.shap == "tree":
                print(
                    "Reminder: TreeShap computational complexity is O(TLD^2), "
                    "where T is the number of trees, L is the maximum number of"
                    " leaves in any tree and D the maximal depth of any tree. So "
                    "reducing these will speed up the calculation.",
                    flush=True,
                )
            self._shap_interaction_values = self.shap_explainer.shap_interaction_values(
                self.X
            )

            if len(self.labels) == 2:
                if not isinstance(self._shap_interaction_values, list):
                    self._shap_interaction_values = [self._shap_interaction_values]
                elif (
                    isinstance(self._shap_interaction_values, list)
                    and len(self._shap_interaction_values) == 2
                ):
                    # for binary classifier only keep positive class
                    self._shap_interaction_values = [self._shap_interaction_values[1]]
                else:
                    raise Exception(
                        f"len(self.label)={len(self.labels)}, but "
                        f"shap returned shap interaction values for "
                        f"{len(self._shap_interaction_values)} classes! "
                        "Adjust the labels parameter accordingly!"
                    )
            else:
                assert len(self._shap_interaction_values) == len(self.labels), (
                    f"len(self.label)={len(self.labels)}, but "
                    f"shap returned shap values for {len(self._shap_interaction_values)} classes! "
                    "Adjust the labels parameter accordingly!"
                )

            self._shap_interaction_values = [
                merge_categorical_shap_interaction_values(
                    siv, self.columns, self.merged_cols, self.onehot_dict
                ).astype(self.precision)
                for siv in self._shap_interaction_values
            ]
            if len(self._shap_interaction_values) == 1:
                self._shap_interaction_values = self._shap_interaction_values[0]

        if len(self.labels) > 2:
            if isinstance(self._shap_interaction_values, list):
                return self._shap_interaction_values[pos_label]
            else:
                return self._shap_interaction_values
        else:
            if pos_label == 1:
                return self._shap_interaction_values
            elif pos_label == 0:
                return self._shap_interaction_values * -1
            else:
                raise ValueError(f"pos_label={pos_label}, but should be either 1 or 0!")

    def set_shap_interaction_values(self, shap_interaction_values: List[np.ndarray]):
        """Manually set shap interaction values in case you have already pre-computed
        these elsewhere and do not want to re-calculate them again inside the
        explainer instance.

        Args:
            shap_interaction_values (np.ndarray): shap interactions values of shape (n, m, m)

        """
        self._shap_interaction_values = []
        if not isinstance(shap_interaction_values, list):
            raise ValueError(
                "shap_interaction_values should be a list of np.ndarray with shap interaction values for each class"
            )
        if len(shap_interaction_values) != len(self.labels):
            raise ValueError(
                "shap_interaction_values should be a list with a np.ndarray of shap interaction values "
                f"for each class, so should be length {len(self.labels)}"
            )
        for siv in shap_interaction_values:
            if not isinstance(siv, np.ndarray):
                raise ValueError("each element of shap_values should be an np.ndarray!")
            if siv.shape != (
                len(self.X),
                len(self.original_cols),
                len(self.original_cols),
            ):
                raise ValueError(
                    f"Expected shap interaction values to have shape of "
                    f"({len(self.X)}, {len(self.original_cols)}, {len(self.original_cols)})"
                )
            self._shap_interaction_values.append(
                merge_categorical_shap_interaction_values(
                    siv, self.columns, self.merged_cols, self.onehot_dict
                ).astype(self.precision)
            )
        if len(self.labels) == 2:
            self._shap_interaction_values = self._shap_interaction_values[1]

    @insert_pos_label
    def mean_abs_shap_df(self, pos_label=None):
        """mean absolute SHAP values"""
        if not hasattr(self, "_mean_abs_shap_df"):
            _ = self.get_shap_values_df()
            self._mean_abs_shap_df = [
                self.get_shap_values_df(pos_label)[self.merged_cols]
                .abs()
                .mean()
                .sort_values(ascending=False)
                .to_frame()
                .rename_axis(index="Feature")
                .reset_index()
                .rename(columns={0: "MEAN_ABS_SHAP"})
                for pos_label in self.labels
            ]
        return self._mean_abs_shap_df[pos_label]

    @insert_pos_label
    def keep_shap_pos_label_only(self, pos_label=None):
        """drops the shap values and shap_interaction values for all labels
        except pos_label in order to save on memory usage for multi class classifiers"""
        assert len(self.labels) > 2, (
            "It is not necessary to drop shap values for binary classifiers! "
            "ClassifierExplainer only store a single label anyway and return "
            "negative shap_values for the negative class..."
        )
        if hasattr(self, "_shap_values_df"):
            self._shap_values_df = self.get_shap_values_df(pos_label)
        if hasattr(self, "_shap_interaction_values"):
            self._shap_interaction_values = self.shap_interaction_values(pos_label)

    @insert_pos_label
    def cutoff_from_percentile(self, percentile, pos_label=None):
        """The cutoff equivalent to the percentile given

        For example if you want the cutoff that splits the highest 20%
        pred_proba from the lowest 80%, you would set percentile=0.8
        and get the correct cutoff.

        Args:
          percentile(float):  percentile to convert to cutoff
          pos_label: positive class (Default value = None)

        Returns:
          cutoff

        """
        return (
            pd.Series(self.pred_probas(pos_label))
            .nlargest(int((1 - percentile) * len(self)))
            .min()
        )

    @insert_pos_label
    def percentile_from_cutoff(self, cutoff, pos_label=None):
        """The percentile equivalent to the cutoff given

        For example if set the cutoff at 0.8, then what percentage
        of pred_proba is above this cutoff?

        Args:
          cutoff (float):  cutoff to convert to percentile
          pos_label: positive class (Default value = None)

        Returns:
          percentile

        """
        if cutoff is None:
            return None
        return 1 - (self.pred_probas(pos_label) < cutoff).mean()

    @insert_pos_label
    def metrics(
        self,
        cutoff: float = 0.5,
        show_metrics: List[Union[str, Callable]] = None,
        pos_label: int = None,
    ):
        """returns a dict with useful metrics for your classifier:

        accuracy, precision, recall, f1, roc auc, pr auc, log loss

        Args:
          cutoff(float): cutoff used to calculate metrics (Default value = 0.5)
          show_metrics (List): list of metrics to display in order. Defaults
                to None, displaying all metrics.
          pos_label: positive class (Default value = None)

        Returns:
          dict

        """
        if self.y_missing:
            raise ValueError(
                "No y was passed to explainer, so cannot calculate metrics!"
            )

        def get_metrics(cutoff, pos_label):
            y_true = self.y_binary(pos_label)
            y_pred = np.where(self.pred_probas(pos_label) > cutoff, 1, 0)

            metrics_dict = {
                "accuracy": accuracy_score(y_true, y_pred),
                "precision": precision_score(y_true, y_pred, zero_division=0),
                "recall": recall_score(y_true, y_pred),
                "f1": f1_score(y_true, y_pred),
                "roc_auc_score": roc_auc_score(y_true, self.pred_probas(pos_label)),
                "pr_auc_score": average_precision_score(
                    y_true, self.pred_probas(pos_label)
                ),
                "log_loss": log_loss(y_true, self.pred_probas(pos_label)),
            }
            return metrics_dict

        def get_cv_metrics(n_splits):
            cv_metrics = {}
            for label in range(len(self.labels)):
                cv_metrics[label] = dict()
                for cut in np.linspace(1, 99, 99, dtype=int):
                    cv_metrics[label][cut] = {
                        "accuracy": [],
                        "precision": [],
                        "recall": [],
                        "f1": [],
                        "roc_auc_score": [],
                        "pr_auc_score": [],
                        "log_loss": [],
                    }
            for train_index, test_index in KFold(n_splits=n_splits, shuffle=True).split(
                self.X
            ):
                X_train, X_test = self.X.iloc[train_index], self.X.iloc[test_index]
                y_train, y_test = self.y.iloc[train_index], self.y.iloc[test_index]
                preds = clone(self.model).fit(X_train, y_train).predict_proba(X_test.copy())
                for label in range(len(self.labels)):
                    for cut in np.linspace(1, 99, 99, dtype=int):
                        y_true = np.where(y_test == label, 1, 0)
                        y_pred = np.where(preds[:, label] > 0.01 * cut, 1, 0)
                        cv_metrics[label][cut]["accuracy"].append(
                            accuracy_score(y_true, y_pred)
                        )
                        cv_metrics[label][cut]["precision"].append(
                            precision_score(y_true, y_pred, zero_division=0)
                        )
                        cv_metrics[label][cut]["recall"].append(
                            recall_score(y_true, y_pred)
                        )
                        cv_metrics[label][cut]["f1"].append(f1_score(y_true, y_pred))
                        cv_metrics[label][cut]["roc_auc_score"].append(
                            roc_auc_score(y_true, preds[:, label])
                        )
                        cv_metrics[label][cut]["pr_auc_score"].append(
                            average_precision_score(y_true, preds[:, label])
                        )
                        cv_metrics[label][cut]["log_loss"].append(
                            log_loss(y_true, preds[:, label])
                        )
            for label in range(len(self.labels)):
                for cut in np.linspace(1, 99, 99, dtype=int):
                    cv_metrics[label][cut] = {
                        k: np.mean(v) for k, v in cv_metrics[label][cut].items()
                    }
            return cv_metrics

        if not hasattr(self, "_metrics"):
            _ = self.pred_probas()
            print("Calculating metrics...", flush=True)
            if self.cv is None:
                self._metrics = dict()
                for label in range(len(self.labels)):
                    self._metrics[label] = dict()
                    for cut in np.linspace(1, 99, 99, dtype=int):
                        self._metrics[label][cut] = get_metrics(0.01 * cut, label)
            else:
                self._metrics = get_cv_metrics(self.cv)

        if int(cutoff * 100) in self._metrics[pos_label]:
            metrics_dict = self._metrics[pos_label][int(cutoff * 100)]
        else:
            metrics_dict = get_metrics(cutoff, pos_label)

        if not show_metrics:
            return metrics_dict

        show_metrics_dict = {}
        for m in show_metrics:
            if callable(m):
                if self.cv is not None:
                    raise ValueError(
                        "custom metrics do not work with permutation_cv for now!"
                    )
                metric_args = inspect.signature(m).parameters.keys()
                metric_kwargs = {}
                if "pos_label" in metric_args:
                    y_true = self.y
                    y_pred = self.pred_probas_raw
                    metric_kwargs["pos_label"] = pos_label
                else:
                    y_true = self.y_binary(pos_label)
                    y_pred = self.pred_probas(pos_label)

                if "cutoff" in metric_args:
                    metric_kwargs["cutoff"] = cutoff
                else:
                    y_pred = np.where(y_pred > cutoff, 1, 0)
                try:
                    show_metrics_dict[m.__name__] = m(y_true, y_pred, **metric_kwargs)
                except:
                    raise Exception(
                        f"Failed to calculate metric {m.__name__}! "
                        "Make sure it takes arguments y_true and y_pred, and "
                        "optionally cutoff and pos_label!"
                    )
            elif m in metrics_dict:
                show_metrics_dict[m] = metrics_dict[m]
        return show_metrics_dict

    @insert_pos_label
    def metrics_descriptions(self, cutoff=0.5, round=3, pos_label=None):
        """Returns a metrics dict with the value replaced with a
        description/interpretation of the value

        Args:
            cutoff (float, optional): Cutoff for calculating the metrics. Defaults to 0.5.
            round (int, optional): Round to apply to floats. Defaults to 3.
            pos_label (None, optional): positive label. Defaults to None.

        Returns:
            dict
        """
        metrics_dict = self.metrics(cutoff=cutoff, pos_label=pos_label)
        metrics_descriptions_dict = {}
        for k, v in metrics_dict.items():
            if k == "accuracy":
                metrics_descriptions_dict[
                    k
                ] = f"{100*v:.{round}f}% of predicted labels was predicted correctly."
            if k == "precision":
                metrics_descriptions_dict[
                    k
                ] = f"{100*v:.{round}f}% of predicted positive labels was predicted correctly."
            if k == "recall":
                metrics_descriptions_dict[
                    k
                ] = f"{100*v:.{round}f}% of positive labels was predicted correctly."
            if k == "f1":
                metrics_descriptions_dict[
                    k
                ] = f"The weighted average of precision and recall is {v:.{round}f}"
            if k == "roc_auc_score":
                metrics_descriptions_dict[
                    k
                ] = f"The probability that a random positive label has a higher score than a random negative label is {100*v:.2f}%"
            if k == "pr_auc_score":
                metrics_descriptions_dict[
                    k
                ] = f"The average precision score calculated for each recall threshold is {v:.{round}f}. This ignores true negatives."
            if k == "log_loss":
                metrics_descriptions_dict[
                    k
                ] = f"A measure of how far the predicted label is from the true label on average in log space {v:.{round}f}"
        return metrics_descriptions_dict

    @insert_pos_label
    def random_index(
        self,
        y_values=None,
        return_str=False,
        pred_proba_min=None,
        pred_proba_max=None,
        pred_percentile_min=None,
        pred_percentile_max=None,
        pos_label=None,
    ):
        """random index satisfying various constraint

        Args:
          y_values: list of labels to include (Default value = None)
          return_str: return str from self.idxs (Default value = False)
          pred_proba_min: minimum pred_proba (Default value = None)
          pred_proba_max: maximum pred_proba (Default value = None)
          pred_percentile_min: minimum pred_proba percentile (Default value = None)
          pred_percentile_max: maximum pred_proba percentile (Default value = None)
          pos_label: positive class (Default value = None)

        Returns:
          index

        """
        # if pos_label is None: pos_label = self.pos_label
        if (
            y_values is None
            and pred_proba_min is None
            and pred_proba_max is None
            and pred_percentile_min is None
            and pred_percentile_max is None
        ):
            potential_idxs = self.idxs.values
        else:
            pred_probas = self.pred_probas(pos_label)
            pred_percentiles = self.pred_percentiles(pos_label)
            if pred_proba_min is None:
                pred_proba_min = pred_probas.min()
            if pred_proba_max is None:
                pred_proba_max = pred_probas.max()
            if pred_percentile_min is None:
                pred_percentile_min = 0.0
            if pred_percentile_max is None:
                pred_percentile_max = 1.0

            if not self.y_missing:
                if y_values is None:
                    y_values = self.y.unique().astype(str).tolist()
                if not isinstance(y_values, list):
                    y_values = [y_values]
                y_values = [
                    y if isinstance(y, int) else self.labels.index(str(y))
                    for y in y_values
                ]

                potential_idxs = self.idxs[
                    (self.y.isin(y_values))
                    & (pred_probas >= pred_proba_min)
                    & (pred_probas <= pred_proba_max)
                    & (pred_percentiles > pred_percentile_min)
                    & (pred_percentiles <= pred_percentile_max)
                ].values

            else:
                potential_idxs = self.idxs[
                    (pred_probas >= pred_proba_min)
                    & (pred_probas <= pred_proba_max)
                    & (pred_percentiles > pred_percentile_min)
                    & (pred_percentiles <= pred_percentile_max)
                ].values

        if len(potential_idxs) > 0:
            idx = np.random.choice(potential_idxs)
        else:
            return None
        if return_str:
            return idx
        return self.idxs.get_loc(idx)

    def prediction_result_df(
        self, index=None, X_row=None, add_star=True, logodds=False, round=3
    ):
        """returns a table with the predicted probability for each label for index

        Args:
            index ({int, str}): index
            add_star(bool): add a star to the observed label
            round (int): rounding to apply to pred_proba float

        Returns:
            pd.DataFrame
        """
        if index is None and X_row is None:
            raise ValueError("You need to either pass an index or X_row!")
        if index is not None:
            X_row = self.get_X_row(index)
        if X_row is not None:
            if matching_cols(X_row.columns, self.merged_cols):
                X_row = X_cats_to_X(X_row, self.onehot_dict, self.X.columns)
            if self.shap == "skorch":
                X_row = X_row.values.astype("float32")
            pred_probas = self.model.predict_proba(X_row.copy())[0, :].squeeze()

        preds_df = pd.DataFrame(dict(label=self.labels, probability=pred_probas))
        if logodds and all(preds_df.probability < 1 - np.finfo(np.float64).eps):
            preds_df.loc[:, "logodds"] = preds_df.probability.apply(
                lambda p: np.log(p / (1 - p))
            )
        if index is not None:
            try:
                y_true = self.pos_label_index(self.get_y(index))
                preds_df.iloc[y_true, 0] = f"{preds_df.iloc[y_true, 0]}*"
            except Exception as e:
                print(e)

        return preds_df.round(round)

    @insert_pos_label
    def get_precision_df(
        self, bin_size=None, quantiles=None, multiclass=False, round=3, pos_label=None
    ):
        """dataframe with predicted probabilities and precision

        Args:
          bin_size(float, optional, optional): group predictions in bins of size bin_size, defaults to 0.1
          quantiles(int, optional, optional): group predictions in evenly sized quantiles of size quantiles, defaults to None
          multiclass(bool, optional, optional): whether to calculate precision for every class (Default value = False)
          round:  (Default value = 3)
          pos_label:  (Default value = None)

        Returns:
          pd.DataFrame: precision_df

        """
        if self.y_missing:
            raise ValueError(
                "No y was passed to explainer, so cannot calculate precision_df!"
            )
        assert self.pred_probas is not None

        if bin_size is None and quantiles is None:
            bin_size = 0.1  # defaults to bin_size=0.1
        if multiclass:
            return get_precision_df(
                self.pred_probas_raw,
                self.y,
                bin_size,
                quantiles,
                round=round,
                pos_label=pos_label,
            )
        else:
            return get_precision_df(
                self.pred_probas(pos_label),
                self.y_binary(pos_label),
                bin_size,
                quantiles,
                round=round,
            )

    @insert_pos_label
    def get_liftcurve_df(self, pos_label=None):
        """returns a pd.DataFrame with data needed to build a lift curve

        Args:
          pos_label:  (Default value = None)

        Returns:

        """
        if not hasattr(self, "_liftcurve_dfs"):
            print("Calculating liftcurve_dfs...", flush=True)
            self._liftcurve_dfs = [
                get_liftcurve_df(self.pred_probas(label), self.y, label)
                for label in range(len(self.labels))
            ]
        return self._liftcurve_dfs[pos_label]

    @insert_pos_label
    def get_classification_df(self, cutoff=0.5, pos_label=None):
        """Returns a dataframe with number of observations in each class above
        and below the cutoff.

        Args:
            cutoff (float, optional): Cutoff to split on. Defaults to 0.5.
            pos_label (int, optional): Pos label to generate dataframe for.
                Defaults to self.pos_label.

        Returns:
            pd.DataFrame
        """

        def get_clas_df(cutoff, pos_label):
            clas_df = pd.DataFrame(index=pd.RangeIndex(0, len(self.labels)))
            clas_df["below"] = self.y[
                self.pred_probas(pos_label) < cutoff
            ].value_counts()
            clas_df["above"] = self.y[
                self.pred_probas(pos_label) >= cutoff
            ].value_counts()
            clas_df = clas_df.fillna(0)
            clas_df["total"] = clas_df.sum(axis=1)
            clas_df.index = self.labels
            return clas_df

        if not hasattr(self, "_classification_dfs"):
            _ = self.pred_probas()
            print("Calculating classification_dfs...", flush=True)
            self._classification_dfs = dict()
            for label in range(len(self.labels)):
                self._classification_dfs[label] = dict()
                for cut in np.linspace(0.01, 0.99, 99):
                    self._classification_dfs[label][np.round(cut, 2)] = get_clas_df(
                        cut, label
                    )
        if cutoff in self._classification_dfs[pos_label]:
            return self._classification_dfs[pos_label][cutoff]
        else:
            return get_clas_df(cutoff, pos_label)

    @insert_pos_label
    def roc_auc_curve(self, pos_label=None):
        """Returns a dict with output from sklearn.metrics.roc_curve() for pos_label:
        fpr, tpr, thresholds, score"""

        if not hasattr(self, "_roc_auc_curves"):
            print("Calculating roc auc curves...", flush=True)
            self._roc_auc_curves = []
            for i in range(len(self.labels)):
                fpr, tpr, thresholds = roc_curve(self.y_binary(i), self.pred_probas(i))
                score = roc_auc_score(self.y_binary(i), self.pred_probas(i))
                self._roc_auc_curves.append(
                    dict(fpr=fpr, tpr=tpr, thresholds=thresholds, score=score)
                )
        return self._roc_auc_curves[pos_label]

    @insert_pos_label
    def pr_auc_curve(self, pos_label=None):
        """Returns a dict with output from sklearn.metrics.precision_recall_curve() for pos_label:
        fpr, tpr, thresholds, score"""

        if not hasattr(self, "_pr_auc_curves"):
            print("Calculating pr auc curves...", flush=True)
            self._pr_auc_curves = []
            for i in range(len(self.labels)):
                precision, recall, thresholds = precision_recall_curve(
                    self.y_binary(i), self.pred_probas(i)
                )
                score = average_precision_score(self.y_binary(i), self.pred_probas(i))
                self._pr_auc_curves.append(
                    dict(
                        precision=precision,
                        recall=recall,
                        thresholds=thresholds,
                        score=score,
                    )
                )
        return self._pr_auc_curves[pos_label]

    @insert_pos_label
    def confusion_matrix(self, cutoff=0.5, binary=True, pos_label=None):
        def get_binary_cm(y, pred_probas, cutoff, pos_label):
            return confusion_matrix(
                np.where(y == pos_label, 1, 0),
                np.where(pred_probas[:, pos_label] >= cutoff, 1, 0),
            )

        if not hasattr(self, "_confusion_matrices"):
            print("Calculating confusion matrices...", flush=True)
            self._confusion_matrices = dict()
            self._confusion_matrices["binary"] = dict()
            for label in range(len(self.labels)):
                self._confusion_matrices["binary"][label] = dict()
                for cut in np.linspace(0.01, 0.99, 99):
                    self._confusion_matrices["binary"][label][
                        np.round(cut, 2)
                    ] = get_binary_cm(self.y, self.pred_probas_raw, cut, label)
            self._confusion_matrices["multi"] = confusion_matrix(
                self.y, self.pred_probas_raw.argmax(axis=1)
            )
        if binary:
            if cutoff in self._confusion_matrices["binary"][pos_label]:
                return self._confusion_matrices["binary"][pos_label][cutoff]
            else:
                return get_binary_cm(self.y, self.pred_probas_raw, cutoff, pos_label)
        else:
            return self._confusion_matrices["multi"]

    @insert_pos_label
    def plot_precision(
        self,
        bin_size=None,
        quantiles=None,
        cutoff=None,
        multiclass=False,
        pos_label=None,
    ):
        """plot precision vs predicted probability

        plots predicted probability on the x-axis and observed precision (fraction of actual positive
        cases) on the y-axis.

        Should pass either bin_size fraction of number of quantiles, but not both.

        Args:
          bin_size(float, optional):  size of the bins on x-axis (e.g. 0.05 for 20 bins)
          quantiles(int, optional): number of equal sized quantiles to split
                    the predictions by e.g. 20, optional)
          cutoff: cutoff of model to include in the plot (Default value = None)
          multiclass: whether to display all classes or only positive class,
                    defaults to False
          pos_label: positive label to display, defaults to self.pos_label

        Returns:
          Plotly fig

        """
        if bin_size is None and quantiles is None:
            bin_size = 0.1  # defaults to bin_size=0.1
        precision_df = self.get_precision_df(
            bin_size=bin_size,
            quantiles=quantiles,
            multiclass=multiclass,
            pos_label=pos_label,
        )
        return plotly_precision_plot(
            precision_df, cutoff=cutoff, labels=self.labels, pos_label=pos_label
        )

    @insert_pos_label
    def plot_cumulative_precision(self, percentile=None, pos_label=None):
        """plot cumulative precision

        returns a cumulative precision plot, which is a slightly different
        representation of a lift curve.

        Args:
          pos_label: positive label to display, defaults to self.pos_label

        Returns:
          plotly fig

        """
        return plotly_cumulative_precision_plot(
            self.get_liftcurve_df(pos_label=pos_label),
            labels=self.labels,
            percentile=percentile,
            pos_label=pos_label,
        )

    @insert_pos_label
    def plot_confusion_matrix(
        self,
        cutoff=0.5,
        percentage=False,
        normalize="all",
        binary=False,
        pos_label=None,
    ):
        """plot of a confusion matrix.

        Args:
          cutoff(float, optional, optional): cutoff of positive class to
                    calculate confusion matrix for, defaults to 0.5
          percentage(bool, optional, optional): display percentages instead
                    of counts , defaults to False
          normalize (str[‘observed’, ‘pred’, ‘all’]): normalizes confusion matrix over
            the observed (rows), predicted (columns) conditions or all the population.
            Defaults to all.
          binary(bool, optional, optional): if multiclass display one-vs-rest
                    instead, defaults to False
          pos_label: positive label to display, defaults to self.pos_label


        Returns:
          plotly fig

        """
        if self.y_missing:
            raise ValueError(
                "No y was passed to explainer, so cannot plot confusion matrix!"
            )
        pos_label_str = self.labels[pos_label]
        if binary:
            if len(self.labels) == 2:

                def order_binary_labels(labels, pos_label):
                    pos_index = self.pos_label_index(pos_label)
                    return [labels[1 - pos_index], labels[pos_index]]

                labels = order_binary_labels(self.labels, pos_label_str)
            else:
                labels = ["Not " + pos_label_str, pos_label_str]

            return plotly_confusion_matrix(
                self.confusion_matrix(cutoff, binary, pos_label),
                percentage=percentage,
                labels=labels,
                normalize=normalize,
            )
        else:
            return plotly_confusion_matrix(
                self.confusion_matrix(cutoff, binary, pos_label),
                percentage=percentage,
                normalize=normalize,
                labels=self.labels,
            )

    @insert_pos_label
    def plot_lift_curve(
        self, cutoff=None, percentage=False, add_wizard=True, round=2, pos_label=None
    ):
        """plot of a lift curve.

        Args:
          cutoff(float, optional): cutoff of positive class to calculate lift
                    (Default value = None)
          percentage(bool, optional): display percentages instead of counts,
                    defaults to False
          add_wizard (bool, optional): Add a line indicating how a perfect model
                    would perform ("the wizard"). Defaults to True.
          round: number of digits to round to (Default value = 2)
          pos_label: positive label to display, defaults to self.pos_label

        Returns:
          plotly fig

        """
        return plotly_lift_curve(
            self.get_liftcurve_df(pos_label),
            cutoff=cutoff,
            percentage=percentage,
            add_wizard=add_wizard,
            round=round,
        )

    @insert_pos_label
    def plot_classification(self, cutoff=0.5, percentage=True, pos_label=None):
        """plot showing a barchart of the classification result for cutoff

        Args:
          cutoff(float, optional): cutoff of positive class to calculate lift
                    (Default value = 0.5)
          percentage(bool, optional): display percentages instead of counts,
                    defaults to True
          pos_label: positive label to display, defaults to self.pos_label

        Returns:
          plotly fig

        """
        return plotly_classification_plot(
            self.get_classification_df(cutoff=cutoff, pos_label=pos_label),
            percentage=percentage,
        )

    @insert_pos_label
    def plot_roc_auc(self, cutoff=0.5, pos_label=None):
        """plots ROC_AUC curve.

        The TPR and FPR of a particular cutoff is displayed in crosshairs.

        Args:
          cutoff: cutoff value to be included in plot (Default value = 0.5)
          pos_label:  (Default value = None)

        Returns:

        """
        if self.y_missing:
            raise ValueError("No y was passed to explainer, so cannot plot roc auc!")
        roc_dict = self.roc_auc_curve(pos_label)
        return plotly_roc_auc_curve(
            roc_dict["fpr"],
            roc_dict["tpr"],
            roc_dict["thresholds"],
            roc_dict["score"],
            cutoff=cutoff,
        )

    @insert_pos_label
    def plot_pr_auc(self, cutoff=0.5, pos_label=None):
        """plots PR_AUC curve.

        the precision and recall of particular cutoff is displayed in crosshairs.

        Args:
          cutoff: cutoff value to be included in plot (Default value = 0.5)
          pos_label:  (Default value = None)

        Returns:

        """
        if self.y_missing:
            raise ValueError("No y was passed to explainer, so cannot plot PR AUC!")
        pr_dict = self.pr_auc_curve(pos_label)
        return plotly_pr_auc_curve(
            pr_dict["precision"],
            pr_dict["recall"],
            pr_dict["thresholds"],
            pr_dict["score"],
            cutoff=cutoff,
        )

    def plot_prediction_result(self, index=None, X_row=None, showlegend=True):
        """Returns a piechart with the predicted probabilities distribution

        Args:
            index ({int, str}): Index for which to display prediction
            X_row (pd.DataFrame): single row of an input dataframe, e.g.
                explainer.X.iloc[[0]]
            showlegend (bool, optional): Display legend. Defaults to False.

        Returns:
            plotly.fig
        """
        preds_df = self.prediction_result_df(index, X_row)
        return plotly_prediction_piechart(preds_df, showlegend=showlegend)

    def calculate_properties(self, include_interactions=True):
        """calculate all lazily calculated properties of explainer

        Args:
          include_interactions:  (Default value = True)

        Returns:
            None

        """
        _ = self.pred_probas()
        if not self.y_missing:
            _ = self.y_binary()
            _ = self.metrics(), self.get_classification_df()
            _ = self.roc_auc_curve(), self.pr_auc_curve()
        super().calculate_properties(include_interactions=include_interactions)


class RegressionExplainer(BaseExplainer):
    """ """

    def __init__(
        self,
        model,
        X: pd.DataFrame,
        y: pd.Series = None,
        permutation_metric: Callable = r2_score,
        shap: str = "guess",
        X_background: pd.DataFrame = None,
        model_output: str = "raw",
        cats: Union[List, Dict] = None,
        cats_notencoded: Dict = None,
        idxs: pd.Index = None,
        index_name: str = None,
        target: str = None,
        descriptions: Dict = None,
        n_jobs: int = None,
        permutation_cv: int = None,
        cv: int = None,
        na_fill: float = -999,
        precision: str = "float64",
        shap_kwargs: Dict = None,
        units: str = "",
    ):
        """Explainer for regression models.

        In addition to BaseExplainer defines a number of plots specific to
        regression problems such as a predicted vs actual and residual plots.

        Combared to BaseExplainerBunch defines two additional parameters.

        Args:
            model: a model with a scikit-learn compatible .fit and .predict methods
            X (pd.DataFrame): a pd.DataFrame with your model features
            y (pd.Series): Dependent variable of your model, defaults to None
            permutation_metric (function or str): is a scikit-learn compatible
                metric function (or string). Defaults to r2_score
            shap (str): type of shap_explainer to fit: 'tree', 'linear', 'kernel'.
                Defaults to 'guess'.
            X_background (pd.DataFrame): background X to be used by shap
                explainers that need a background dataset (e.g. shap.KernelExplainer
                or shap.TreeExplainer with boosting models and
                model_output='probability').
            model_output (str): model_output of shap values, either 'raw',
                'logodds' or 'probability'. Defaults to 'raw' for regression and
                'probability' for classification.
            cats ({dict, list}): dict of features that have been
                onehotencoded. e.g. cats={'Sex':['Sex_male', 'Sex_female']}.
                If all encoded columns are underscore-seperated (as above), can simply
                pass a list of prefixes: cats=['Sex']. Allows to
                group onehot encoded categorical variables together in
                various plots. Defaults to None.
            cats_notencoded (dict): value to display when all onehot encoded
                columns are equal to zero. Defaults to 'NOT_ENCODED' for each
                onehot col.
            idxs (pd.Series): list of row identifiers. Can be names, id's, etc.
                Defaults to X.index.
            index_name (str): identifier for row indexes. e.g. index_name='Passenger'.
                Defaults to X.index.name or idxs.name.
            target: name of the predicted target, e.g. "Survival",
                "Ticket price", etc. Defaults to y.name.
            n_jobs (int): for jobs that can be parallelized using joblib,
                how many processes to split the job in. For now only used
                for calculating permutation importances. Defaults to None.
            permutation_cv (int): Deprecated! Use parameter cv instead!
                (now also works for calculating metrics)
            cv (int): If not None then permutation importances and metrics
                will get calculated using cross validation across X. Use this
                when you are passing the training set to the explainer.
                Defaults to None.
            na_fill (int): The filler used for missing values, defaults to -999.
            precision: precision with which to store values. Defaults to "float64".
            shap_kwargs(dict): dictionary of keyword arguments to be passed to the shap explainer.
                most typically used to supress an additivity check e.g. `shap_kwargs=dict(check_additivity=False)`
            units(str): units to display for regression quantity
        """
        super().__init__(
            model,
            X,
            y,
            permutation_metric,
            shap,
            X_background,
            model_output,
            cats,
            cats_notencoded,
            idxs,
            index_name,
            target,
            descriptions,
            n_jobs,
            permutation_cv,
            cv,
            na_fill,
            precision,
            shap_kwargs,
        )

        self._params_dict = {**self._params_dict, **dict(units=units)}
        self.units = units
        self.is_regression = True

        if safe_isinstance(model, "RandomForestRegressor", "ExtraTreesRegressor"):
            print(
                f"Changing class type to RandomForestRegressionExplainer...", flush=True
            )
            self.__class__ = RandomForestRegressionExplainer
        if safe_isinstance(model, "XGBRegressor"):
            print(f"Changing class type to XGBRegressionExplainer...", flush=True)
            self.__class__ = XGBRegressionExplainer

        _ = self.shap_explainer

    @property
    def residuals(self):
        """residuals: y-preds"""
        if not hasattr(self, "_residuals"):
            print("Calculating residuals...")
            self._residuals = (self.y - self.preds).astype(self.precision)
        return self._residuals

    @property
    def abs_residuals(self):
        """absolute residuals"""
        if not hasattr(self, "_abs_residuals"):
            print("Calculating absolute residuals...")
            self._abs_residuals = np.abs(self.residuals).astype(self.precision)
        return self._abs_residuals

    def random_index(
        self,
        y_min=None,
        y_max=None,
        pred_min=None,
        pred_max=None,
        residuals_min=None,
        residuals_max=None,
        abs_residuals_min=None,
        abs_residuals_max=None,
        return_str=False,
        **kwargs,
    ):
        """random index following to various exclusion criteria

        Args:
          y_min:  (Default value = None)
          y_max:  (Default value = None)
          pred_min:  (Default value = None)
          pred_max:  (Default value = None)
          residuals_min:  (Default value = None)
          residuals_max:  (Default value = None)
          abs_residuals_min:  (Default value = None)
          abs_residuals_max:  (Default value = None)
          return_str:  return the str index from self.idxs (Default value = False)
          **kwargs:

        Returns:
          a random index that fits the exclusion criteria

        """
        if self.y_missing:
            if pred_min is None:
                pred_min = self.preds.min()
            if pred_max is None:
                pred_max = self.preds.max()
            potential_idxs = self.idxs[
                (self.preds >= pred_min) & (self.preds <= pred_max)
            ].values
        else:
            if y_min is None:
                y_min = self.y.min()
            if y_max is None:
                y_max = self.y.max()
            if pred_min is None:
                pred_min = self.preds.min()
            if pred_max is None:
                pred_max = self.preds.max()
            if residuals_min is None:
                residuals_min = self.residuals.min()
            if residuals_max is None:
                residuals_max = self.residuals.max()
            if abs_residuals_min is None:
                abs_residuals_min = self.abs_residuals.min()
            if abs_residuals_max is None:
                abs_residuals_max = self.abs_residuals.max()

            potential_idxs = self.idxs[
                (self.y >= y_min)
                & (self.y <= y_max)
                & (self.preds >= pred_min)
                & (self.preds <= pred_max)
                & (self.residuals >= residuals_min)
                & (self.residuals <= residuals_max)
                & (self.abs_residuals >= abs_residuals_min)
                & (self.abs_residuals <= abs_residuals_max)
            ].values

        if len(potential_idxs) > 0:
            idx = np.random.choice(potential_idxs)
        else:
            return None
        if return_str:
            return idx
        return self.idxs.get_loc(idx)

    def prediction_result_df(self, index=None, X_row=None, round=3):
        """prediction result in dataframe format

        Args:
            index:  row index to be predicted
            round (int):  rounding applied to floats (defaults to 3)

        Returns:
            pd.DataFrame

        """
        if index is None and X_row is None:
            raise ValueError("You need to either pass an index or X_row!")
        if index is not None:
            X_row = self.get_X_row(index)
        if X_row is not None:
            if matching_cols(X_row.columns, self.merged_cols):
                X_row = X_cats_to_X(X_row, self.onehot_dict, self.X.columns)
        if self.shap == "skorch":
            X_row = X_row.values.astype("float32")
        pred = self.model.predict(X_row).item()
        preds_df = pd.DataFrame(columns=["", self.target])
        preds_df = append_dict_to_df(
            preds_df, {"": "Predicted", self.target: f"{pred:.{round}f} {self.units}"}
        )
        if index is not None:
            try:
                y_true = self.get_y(index)
                preds_df = append_dict_to_df(
                    preds_df,
                    {"": "Observed", self.target: f"{y_true:.{round}f} {self.units}"},
                )
                preds_df = append_dict_to_df(
                    preds_df,
                    {
                        "": "Residual",
                        self.target: f"{(y_true-pred):.{round}f} {self.units}",
                    },
                )
            except Exception as e:
                pass
        return preds_df

    def metrics(self, show_metrics: List[str] = None):
        """dict of performance metrics: root_mean_squared_error, mean_absolute_error and R-squared

        Args:
            show_metrics (List): list of metrics to display in order. Defaults
                to None, displaying all metrics.
        """

        if self.y_missing:
            raise ValueError(
                "No y was passed to explainer, so cannot calculate metrics!"
            )
        if self.cv is None:
            metrics_dict = {
                "mean-squared-error": mean_squared_error(self.y, self.preds),
                "root-mean-squared-error": np.sqrt(
                    mean_squared_error(self.y, self.preds)
                ),
                "mean-absolute-error": mean_absolute_error(self.y, self.preds),
                "mean-absolute-percentage-error": mape_score(self.y, self.preds),
                "R-squared": r2_score(self.y, self.preds),
            }
        else:
            metrics_dict = {
                "mean-squared-error": [],
                "root-mean-squared-error": [],
                "mean-absolute-error": [],
                "mean-absolute-percentage-error": [],
                "R-squared": [],
            }
            for train_index, test_index in KFold(n_splits=self.cv, shuffle=True).split(
                self.X
            ):
                X_train, X_test = self.X.iloc[train_index], self.X.iloc[test_index]
                y_train, y_test = self.y.iloc[train_index], self.y.iloc[test_index]
                preds = clone(self.model).fit(X_train, y_train).predict(X_test)
                metrics_dict["mean-squared-error"].append(
                    mean_squared_error(y_test, preds)
                )
                metrics_dict["root-mean-squared-error"].append(
                    np.sqrt(mean_squared_error(y_test, preds))
                )
                metrics_dict["mean-absolute-error"].append(
                    mean_absolute_error(y_test, preds)
                )
                metrics_dict["mean-absolute-percentage-error"].append(
                    mape_score(y_test, preds)
                )
                metrics_dict["R-squared"].append(r2_score(y_test, preds))
            metrics_dict = {k: np.mean(v) for k, v in metrics_dict.items()}

        if metrics_dict["mean-absolute-percentage-error"] > 2:
            print(
                "Warning: mean-absolute-percentage-error is very large "
                f"({metrics_dict['mean-absolute-percentage-error']}), you can hide "
                "it from the metrics by passing parameter show_metrics...",
                flush=True,
            )
        if not show_metrics:
            return metrics_dict
        show_metrics_dict = {}
        for m in show_metrics:
            if callable(m):
                if self.cv is not None:
                    raise ValueError(
                        "custom metrics do not work with permutation_cv for now!"
                    )
                show_metrics_dict[m.__name__] = m(self.y, self.preds)
            elif m in metrics_dict:
                show_metrics_dict[m] = metrics_dict[m]
        return show_metrics_dict

    def metrics_descriptions(self, round=2):
        """Returns a metrics dict, with the metric values replaced by a descriptive
        string, explaining/interpreting the value of the metric

        Returns:
            dict
        """
        metrics_dict = self.metrics()
        metrics_descriptions_dict = {}
        for k, v in metrics_dict.items():
            if k == "mean-squared-error":
                metrics_descriptions_dict[k] = (
                    f"A measure of how close "
                    "predicted value fits true values, where large deviations "
                    "are punished more heavily. So the lower this number the "
                    "better the model."
                )
            if k == "root-mean-squared-error":
                metrics_descriptions_dict[k] = (
                    f"A measure of how close "
                    "predicted value fits true values, where large deviations "
                    "are punished more heavily. So the lower this number the "
                    "better the model."
                )
            if k == "mean-absolute-error":
                metrics_descriptions_dict[k] = (
                    f"On average predictions deviate "
                    f"{v:.{round}f} {self.units} off the observed value of "
                    f"{self.target} (can be both above or below)"
                )
            if k == "mean-absolute-percentage-error":
                metrics_descriptions_dict[k] = (
                    f"On average predictions deviate "
                    f"{100*v:.{round}f}% off the observed value of "
                    f"{self.target} (can be both above or below)"
                )
            if k == "R-squared":
                metrics_descriptions_dict[k] = (
                    f"{100*v:.{round}f}% of all "
                    f"variation in {self.target} was explained by the model."
                )
        return metrics_descriptions_dict

    def plot_predicted_vs_actual(
        self, round=2, logs=False, log_x=False, log_y=False, plot_sample=None, **kwargs
    ):
        """plot with predicted value on x-axis and actual value on y axis.

        Args:
          round(int, optional): rounding to apply to outcome, defaults to 2
          logs (bool, optional): log both x and y axis, defaults to False
          log_y (bool, optional): only log x axis. Defaults to False.
          log_x (bool, optional): only log y axis. Defaults to False.
          plot_sample (int, optional): Instead of all points only plot a random
            sample of points. Defaults to None (=all points)
          **kwargs:

        Returns:
          Plotly fig

        """
        plot_idxs = self.get_idx_sample(plot_sample)
        if self.y_missing:
            raise ValueError(
                "No y was passed to explainer, so cannot plot predicted vs actual!"
            )
        return plotly_predicted_vs_actual(
            self.y[plot_idxs],
            self.preds[plot_idxs],
            target=self.target,
            units=self.units,
            idxs=self.idxs[plot_idxs],
            logs=logs,
            log_x=log_x,
            log_y=log_y,
            round=round,
            index_name=self.index_name,
        )

    def plot_residuals(
        self, vs_actual=False, round=2, residuals="difference", plot_sample=None
    ):
        """plot of residuals. x-axis is the predicted outcome by default

        Args:
          vs_actual(bool, optional): use actual value for x-axis,
                    defaults to False
          round(int, optional): rounding to perform on values, defaults to 2
          residuals (str, {'difference', 'ratio', 'log-ratio'} optional):
                    How to calcualte residuals. Defaults to 'difference'.
          plot_sample (int, optional): Instead of all points only plot a random
            sample of points. Defaults to None (=all points)

        Returns:
          Plotly fig

        """
        if self.y_missing:
            raise ValueError("No y was passed to explainer, so cannot plot residuals!")

        plot_idxs = self.get_idx_sample(plot_sample)
        return plotly_plot_residuals(
            self.y[plot_idxs],
            self.preds[plot_idxs],
            idxs=self.idxs[plot_idxs],
            vs_actual=vs_actual,
            target=self.target,
            units=self.units,
            residuals=residuals,
            round=round,
            index_name=self.index_name,
        )

    def plot_residuals_vs_feature(
        self,
        col,
        residuals="difference",
        round=2,
        dropna=True,
        points=True,
        winsor=0,
        topx=None,
        sort="alphabet",
        plot_sample=None,
    ):
        """Plot residuals vs individual features

        Args:
          col(str): Plot against feature col
          residuals (str, {'difference', 'ratio', 'log-ratio'} optional):
                    How to calcualte residuals. Defaults to 'difference'.
          round(int, optional): rounding to perform on residuals, defaults to 2
          dropna(bool, optional): drop missing values from plot, defaults to True.
          points (bool, optional): display point cloud next to violin plot.
                    Defaults to True.
          winsor (int, 0-50, optional): percentage of outliers to winsor out of
                    the y-axis. Defaults to 0.
          plot_sample (int, optional): Instead of all points only plot a random
            sample of points. Defaults to None (=all points)

        Returns:
          plotly fig
        """
        if self.y_missing:
            raise ValueError("No y was passed to explainer, so cannot plot residuals!")
        assert col in self.merged_cols, f"{col} not in explainer.merged_cols!"

        plot_idxs = self.get_idx_sample(plot_sample)
        col_vals = self.get_col(col).iloc[plot_idxs]
        na_mask = (
            col_vals != self.na_fill if dropna else np.array([True] * len(col_vals))
        )
        if col in self.cat_cols:
            return plotly_residuals_vs_col(
                self.y[plot_idxs][na_mask],
                self.preds[plot_idxs][na_mask],
                col_vals[plot_idxs][na_mask],
                residuals=residuals,
                idxs=self.idxs[plot_idxs].values[na_mask],
                points=points,
                round=round,
                winsor=winsor,
                index_name=self.index_name,
                cats_order=self.ordered_cats(col, topx, sort),
            )
        else:
            return plotly_residuals_vs_col(
                self.y[plot_idxs][na_mask],
                self.preds[plot_idxs][na_mask],
                col_vals[plot_idxs][na_mask],
                residuals=residuals,
                idxs=self.idxs[plot_idxs].values[na_mask],
                points=points,
                round=round,
                winsor=winsor,
                index_name=self.index_name,
            )

    def plot_y_vs_feature(
        self,
        col,
        residuals="difference",
        round=2,
        dropna=True,
        points=True,
        winsor=0,
        topx=None,
        sort="alphabet",
        plot_sample=None,
    ):
        """Plot y vs individual features

        Args:
          col(str): Plot against feature col
          round(int, optional): rounding to perform on residuals, defaults to 2
          dropna(bool, optional): drop missing values from plot, defaults to True.
          points (bool, optional): display point cloud next to violin plot.
                    Defaults to True.
          winsor (int, 0-50, optional): percentage of outliers to winsor out of
                    the y-axis. Defaults to 0.
          plot_sample (int, optional): Instead of all points only plot a random
            sample of points. Defaults to None (=all points)

        Returns:
          plotly fig
        """
        if self.y_missing:
            raise ValueError(
                "No y was passed to explainer, so cannot plot y vs feature!"
            )
        assert col in self.merged_cols, f"{col} not in explainer.merged_cols!"

        plot_idxs = self.get_idx_sample(plot_sample)
        col_vals = self.get_col(col).iloc[plot_idxs]
        na_mask = (
            col_vals != self.na_fill if dropna else np.array([True] * len(col_vals))
        )
        if col in self.cat_cols:
            return plotly_actual_vs_col(
                self.y[plot_idxs][na_mask],
                self.preds[plot_idxs][na_mask],
                col_vals[plot_idxs][na_mask],
                idxs=self.idxs[plot_idxs].values[na_mask],
                points=points,
                round=round,
                winsor=winsor,
                units=self.units,
                target=self.target,
                index_name=self.index_name,
                cats_order=self.ordered_cats(col, topx, sort),
            )
        else:
            return plotly_actual_vs_col(
                self.y[plot_idxs][na_mask],
                self.preds[plot_idxs][na_mask],
                col_vals[plot_idxs][na_mask],
                idxs=self.idxs[plot_idxs].values[na_mask],
                points=points,
                round=round,
                winsor=winsor,
                units=self.units,
                target=self.target,
                index_name=self.index_name,
            )

    def plot_preds_vs_feature(
        self,
        col,
        residuals="difference",
        round=2,
        dropna=True,
        points=True,
        winsor=0,
        topx=None,
        sort="alphabet",
        plot_sample=None,
    ):
        """Plot y vs individual features

        Args:
          col(str): Plot against feature col
          round(int, optional): rounding to perform on residuals, defaults to 2
          dropna(bool, optional): drop missing values from plot, defaults to True.
          points (bool, optional): display point cloud next to violin plot.
                    Defaults to True.
          winsor (int, 0-50, optional): percentage of outliers to winsor out of
                    the y-axis. Defaults to 0.
          plot_sample (int, optional): Instead of all points only plot a random
            sample of points. Defaults to None (=all points)

        Returns:
          plotly fig
        """
        assert col in self.merged_cols, f"{col} not in explainer.merged_cols!"

        plot_idxs = self.get_idx_sample(plot_sample)
        col_vals = self.get_col(col).iloc[plot_idxs]
        na_mask = (
            col_vals != self.na_fill if dropna else np.array([True] * len(col_vals))
        )
        if col in self.cat_cols:
            return plotly_preds_vs_col(
                self.y[plot_idxs][na_mask],
                self.preds[plot_idxs][na_mask],
                col_vals[plot_idxs][na_mask],
                idxs=self.idxs[plot_idxs].values[na_mask],
                points=points,
                round=round,
                winsor=winsor,
                units=self.units,
                target=self.target,
                index_name=self.index_name,
                cats_order=self.ordered_cats(col, topx, sort),
            )
        else:
            return plotly_preds_vs_col(
                self.y[plot_idxs][na_mask],
                self.preds[plot_idxs][na_mask],
                col_vals[plot_idxs][na_mask],
                idxs=self.idxs[plot_idxs].values[na_mask],
                points=points,
                round=round,
                winsor=winsor,
                units=self.units,
                target=self.target,
                index_name=self.index_name,
            )


class TreeExplainer(BaseExplainer):
    @property
    def is_tree_explainer(self):
        """this is a TreeExplainer"""
        return True

    @property
    def no_of_trees(self):
        """The number of trees in the RandomForest model"""
        raise NotImplementedError

    @property
    def graphviz_available(self):
        """ """
        if not hasattr(self, "_graphviz_available"):
            try:
                import graphviz.backend.execute as be

                cmd = ["dot", "-V"]
                be.run_check(cmd, capture_output=True, check=True, quiet=True)
            except Exception as e:
                print(
                    """
                WARNING: you don't seem to have graphviz in your path (cannot run 'dot -V'), 
                so no dtreeviz visualisation of decision trees will be shown on the shadow trees tab.

                See https://github.com/parrt/dtreeviz for info on how to properly install graphviz 
                for dtreeviz. 
                """
                )
                self._graphviz_available = False
            else:
                self._graphviz_available = True
        return self._graphviz_available

    @property
    def shadow_trees(self):
        """a list of ShadowDecTree objects"""
        raise NotImplementedError

    @insert_pos_label
    def get_decisionpath_df(self, tree_idx, index, pos_label=None):
        """dataframe with all decision nodes of a particular decision tree
        for a particular observation.

        Args:
          tree_idx: the n'th tree in the random forest
          index: row index
          pos_label:  positive class (Default value = None)

        Returns:
          dataframe with summary of the decision tree path

        """
        assert tree_idx >= 0 and tree_idx < len(
            self.shadow_trees
        ), f"tree index {tree_idx} outside 0 and number of trees ({len(self.decision_trees)}) range"
        X_row = self.get_X_row(index)
        if self.is_classifier:
            return get_decisionpath_df(
                self.shadow_trees[tree_idx], X_row.squeeze(), pos_label=pos_label
            )
        else:
            return get_decisionpath_df(self.shadow_trees[tree_idx], X_row.squeeze())

    @insert_pos_label
    def get_decisionpath_summary_df(self, tree_idx, index, round=2, pos_label=None):
        """formats decisiontree_df in a slightly more human readable format.

        Args:
          tree_idx: the n'th tree in the random forest or boosted ensemble
          index: index
          round: rounding to apply to floats (Default value = 2)
          pos_label:  positive class (Default value = None)

        Returns:
          dataframe with summary of the decision tree path

        """
        return get_decisiontree_summary_df(
            self.get_decisionpath_df(tree_idx, index, pos_label=pos_label),
            classifier=self.is_classifier,
            round=round,
            units=self.units,
        )

    def decisiontree_view(self, tree_idx, index, show_just_path=False):
        """get a dtreeviz visualization of a particular tree in the random forest.

        Args:
          tree_idx: the n'th tree in the random forest
          index: row index
          show_just_path (bool, optional): show only the path not rest of the
                    tree. Defaults to False.

        Returns:
          DTreeVizRender

        """
        if not self.graphviz_available:
            print("No graphviz 'dot' executable available!")
            return None

        viz = DTreeVizAPI(self.shadow_trees[tree_idx])

        return viz.view(
            x=self.get_X_row(index).squeeze(),
            fancy=False,
            show_node_labels=False,
            show_just_path=show_just_path,
        )

    def decisiontree_file(self, tree_idx, index, show_just_path=False):
        return self.decisiontree_view(tree_idx, index, show_just_path).save_svg()

    def decisiontree(self, tree_idx, index, show_just_path=False):
        """get a dtreeviz visualization of a particular tree in the random forest.

        Args:
          tree_idx: the n'th tree in the random forest
          index: row index
          show_just_path (bool, optional): show only the path not rest of the
                    tree. Defaults to False.

        Returns:
          a IPython display SVG object for e.g. jupyter notebook.

        """
        from IPython.display import SVG

        return SVG(self.decisiontree_view(tree_idx, index, show_just_path).svg())

    def decisiontree_encoded(self, tree_idx, index, show_just_path=False):
        """get a dtreeviz visualization of a particular tree in the random forest.

        Args:
          tree_idx: the n'th tree in the random forest
          index: row index
          show_just_path (bool, optional): show only the path not rest of the
                    tree. Defaults to False.

        Returns:
          a base64 encoded image, for inclusion in websites (e.g. dashboard)


        """
        if not self.graphviz_available:
            print("No graphviz 'dot' executable available!")
            return None
        svg = open(self.decisiontree_file(tree_idx, index, show_just_path), "rb").read()
        encoded = base64.b64encode(svg)
        svg_encoded = "data:image/svg+xml;base64,{}".format(encoded.decode())
        return svg_encoded

    @insert_pos_label
    def plot_trees(
        self, index, highlight_tree=None, round=2, higher_is_better=True, pos_label=None
    ):
        """plot barchart predictions of each individual prediction tree

        Args:
          index: index to display predictions for
          highlight_tree:  tree to highlight in plot (Default value = None)
          round: rounding of numbers in plot (Default value = 2)
          higher_is_better (bool): flip red and green. Dummy bool for compatibility
                with gbm plot_trees().
          pos_label: positive class (Default value = None)

        Returns:

        """

        raise NotImplementedError

    def calculate_properties(self, include_interactions=True):
        """

        Args:
          include_interactions:  If False do not calculate shap interaction value
            (Default value = True)

        Returns:

        """
        _ = self.shadow_trees
        super().calculate_properties(include_interactions=include_interactions)


class RandomForestExplainer(TreeExplainer):
    """RandomForestExplainer allows for the analysis of individual DecisionTrees that
    make up the RandomForestClassifier or RandomForestRegressor."""

    @property
    def no_of_trees(self):
        """The number of trees in the RandomForest model"""
        return len(self.model.estimators_)

    @property
    def shadow_trees(self):
        """a list of ShadowDecTree objects"""
        if not hasattr(self, "_shadow_trees"):
            print(
                "Calculating ShadowDecTree for each individual decision tree...",
                flush=True,
            )
            assert hasattr(
                self.model, "estimators_"
            ), """self.model does not have an estimators_ attribute, so probably not
                actually a sklearn RandomForest?"""
            y = self.y if self.y_missing else self.y.astype("int16")
            self._shadow_trees = [
                ShadowDecTree.get_shadow_tree(
                    decision_tree,
                    self.X,
                    y,
                    feature_names=self.X.columns.tolist(),
                    target_name="target",
                    class_names=self.labels if self.is_classifier else None,
                )
                for decision_tree in self.model.estimators_
            ]
        return self._shadow_trees

    @insert_pos_label
    def plot_trees(
        self, index, highlight_tree=None, round=2, higher_is_better=True, pos_label=None
    ):
        """plot barchart predictions of each individual prediction tree

        Args:
          index: index to display predictions for
          highlight_tree:  tree to highlight in plot (Default value = None)
          round: rounding of numbers in plot (Default value = 2)
          higher_is_better (bool): flip red and green. Dummy bool for compatibility
                with gbm plot_trees().
          pos_label: positive class (Default value = None)

        Returns:

        """

        X_row = self.get_X_row(index)
        y = self.get_y(index)

        if self.is_classifier:
            pos_label = self.pos_label_index(pos_label)
            if y is not None:
                y = 100 * int(y == pos_label)
            return plotly_rf_trees(
                self.model,
                X_row,
                y,
                highlight_tree=highlight_tree,
                round=round,
                pos_label=pos_label,
                target=self.target,
            )
        else:
            return plotly_rf_trees(
                self.model,
                X_row,
                y,
                highlight_tree=highlight_tree,
                round=round,
                target=self.target,
                units=self.units,
            )


class XGBExplainer(TreeExplainer):
    """XGBExplainer allows for the analysis of individual DecisionTrees that
    make up the xgboost model.
    """

    @property
    def model_dump_list(self):
        if not hasattr(self, "_model_dump_list"):
            print("Generating xgboost model dump...", flush=True)
            self._model_dump_list = self.model.get_booster().get_dump()
        return self._model_dump_list

    @property
    def no_of_trees(self):
        """The number of trees in the RandomForest model"""
        if self.is_classifier and len(self.labels) > 2:
            # for multiclass classification xgboost generates a seperate
            # tree for each class
            return int(len(self.model_dump_list) / len(self.labels))
        return len(self.model_dump_list)

    @property
    def shadow_trees(self):
        """a list of ShadowDecTree objects"""
        if not hasattr(self, "_shadow_trees"):
            print(
                "Calculating ShadowDecTree for each individual decision tree...",
                flush=True,
            )

            self._shadow_trees = [
                ShadowDecTree.get_shadow_tree(
                    self.model.get_booster(),
                    self.X,
                    self.y.astype("int32"),
                    feature_names=self.X.columns.tolist(),
                    target_name="target",
                    class_names=self.labels if self.is_classifier else None,
                    tree_index=i,
                )
                for i in range(len(self.model_dump_list))
            ]
        return self._shadow_trees

    @insert_pos_label
    def get_decisionpath_df(self, tree_idx, index, pos_label=None):
        """dataframe with all decision nodes of a particular decision tree

        Args:
          tree_idx: the n'th tree in the random forest
          index: row index
          round:  (Default value = 2)
          pos_label:  positive class (Default value = None)

        Returns:
          dataframe with summary of the decision tree path

        """
        assert (
            tree_idx >= 0 and tree_idx < self.no_of_trees
        ), f"tree index {tree_idx} outside 0 and number of trees ({len(self.decision_trees)}) range"

        if self.is_classifier:
            if len(self.labels) > 2:
                # for multiclass classification xgboost generates a seperate
                # tree for each class
                tree_idx = tree_idx * len(self.labels) + pos_label
        return get_xgboost_path_df(
            self.model_dump_list[tree_idx], self.get_X_row(index)
        )

    def get_decisionpath_summary_df(self, tree_idx, index, round=2, pos_label=None):
        """formats decisiontree_df in a slightly more human readable format.
        Args:
          tree_idx: the n'th tree in the random forest
          index: row index
          round:  (Default value = 2)
          pos_label:  positive class (Default value = None)
        Returns:
          dataframe with summary of the decision tree path
        """
        return get_xgboost_path_summary_df(
            self.get_decisionpath_df(tree_idx, index, pos_label=pos_label)
        )

    @insert_pos_label
    def decisiontree_view(self, tree_idx, index, show_just_path=False, pos_label=None):
        """get a dtreeviz visualization of a particular tree in the random forest.

        Args:
          tree_idx: the n'th tree in the random forest
          index: row index
          show_just_path (bool, optional): show only the path not rest of the
                    tree. Defaults to False.
          pos_label: for classifiers, positive label class

        Returns:
          the path where the .svg file is stored.

        """
        if not self.graphviz_available:
            print("No graphviz 'dot' executable available!")
            return None

        if self.is_classifier:
            if len(self.labels) > 2:
                tree_idx = tree_idx * len(self.labels) + pos_label

        viz = DTreeVizAPI(self.shadow_trees[tree_idx])

        return viz.view(
            x=self.get_X_row(index).squeeze(),
            fancy=False,
            show_node_labels=False,
            show_just_path=show_just_path,
        )

    @insert_pos_label
    def plot_trees(
        self, index, highlight_tree=None, round=2, higher_is_better=True, pos_label=None
    ):
        """plot barchart predictions of each individual prediction tree

        Args:
          index: index to display predictions for
          highlight_tree:  tree to highlight in plot (Default value = None)
          round: rounding of numbers in plot (Default value = 2)
          higher_is_better (bool, optional): up is green, down is red. If False
            flip the colors.
          pos_label: positive class (Default value = None)

        Returns:

        """
        if self.is_classifier:
            pos_label = self.pos_label_index(pos_label)
            y = self.get_y(index)
            y = int(y == pos_label) if y is not None else y
            xgboost_preds_df = get_xgboost_preds_df(
                self.model, self.get_X_row(index), pos_label=pos_label
            )
            return plotly_xgboost_trees(
                xgboost_preds_df,
                y=y,
                highlight_tree=highlight_tree,
                target=self.target,
                higher_is_better=higher_is_better,
            )
        else:
            X_row = self.get_X_row(index)
            y = self.get_y(index)
            xgboost_preds_df = get_xgboost_preds_df(self.model, X_row)
            return plotly_xgboost_trees(
                xgboost_preds_df,
                y=y,
                highlight_tree=highlight_tree,
                target=self.target,
                units=self.units,
                higher_is_better=higher_is_better,
            )

    def calculate_properties(self, include_interactions=True):
        """

        Args:
          include_interactions:  If False do not calculate shap interaction value
            (Default value = True)

        Returns:
        """
        _ = self.shadow_trees, self.model_dump_list
        super().calculate_properties(include_interactions=include_interactions)


class RandomForestClassifierExplainer(RandomForestExplainer, ClassifierExplainer):
    """RandomForestClassifierExplainer inherits from both RandomForestExplainer and
    ClassifierExplainer.
    """

    pass


class RandomForestRegressionExplainer(RandomForestExplainer, RegressionExplainer):
    """RandomForestRegressionExplainer inherits from both RandomForestExplainer and
    RegressionExplainer.
    """

    pass


class XGBClassifierExplainer(XGBExplainer, ClassifierExplainer):
    """RandomForestClassifierBunch inherits from both RandomForestExplainer and
    ClassifierExplainer.
    """

    pass


class XGBRegressionExplainer(XGBExplainer, RegressionExplainer):
    """XGBRegressionExplainer inherits from both XGBExplainer and
    RegressionExplainer.
    """

    pass<|MERGE_RESOLUTION|>--- conflicted
+++ resolved
@@ -2579,12 +2579,8 @@
                     self.precision
                 )
             else:
-<<<<<<< HEAD
+                warnings.filterwarnings("ignore", category=UserWarning)
                 self._pred_probas = self.model.predict_proba(self.X.copy()).astype(
-=======
-                warnings.filterwarnings("ignore", category=UserWarning)
-                self._pred_probas = self.model.predict_proba(self.X).astype(
->>>>>>> 63f14f9e
                     self.precision
                 )
                 warnings.filterwarnings("default", category=UserWarning)
