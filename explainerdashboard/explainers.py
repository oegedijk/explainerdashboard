__all__ = [
    "BaseExplainer",
    "ClassifierExplainer",
    "RegressionExplainer",
    "RandomForestClassifierExplainer",
    "RandomForestRegressionExplainer",
    "XGBClassifierExplainer",
    "XGBRegressionExplainer",
]

import sys
import inspect
from abc import ABC
import base64
from pathlib import Path
from typing import List, Dict, Union, Callable
from types import MethodType
from functools import wraps
from threading import Lock
import warnings

import numpy as np
import pandas as pd
from pandas.api.types import is_numeric_dtype
from pandas.errors import OptionError

import shap

from dtreeviz import DTreeVizAPI
from dtreeviz.models.shadow_decision_tree import ShadowDecTree

from sklearn.model_selection import KFold
from sklearn.base import clone
from sklearn.pipeline import Pipeline
from sklearn.metrics import (
    roc_auc_score,
    accuracy_score,
    f1_score,
    roc_curve,
    confusion_matrix,
)
from sklearn.metrics import (
    precision_recall_curve,
    precision_score,
    recall_score,
    log_loss,
)
from sklearn.metrics import mean_squared_error, mean_absolute_error, r2_score
from sklearn.metrics import average_precision_score


from .explainer_methods import *
from .explainer_plots import *


import plotly.io as pio

pio.templates.default = "none"


def insert_pos_label(func):
    """decorator to insert pos_label=self.pos_label into method call when pos_label=None"""

    @wraps(func)
    def inner(self, *args, **kwargs):
        if not self.is_classifier:
            return func(self, *args, **kwargs)
        if "pos_label" in kwargs:
            if kwargs["pos_label"] is not None:
                # ensure that pos_label is int
                kwargs.update(dict(pos_label=self.pos_label_index(kwargs["pos_label"])))
                return func(self, *args, **kwargs)
            else:
                # insert self.pos_label
                kwargs.update(dict(pos_label=self.pos_label))
                return func(self, *args, **kwargs)
        kwargs.update(
            dict(zip(inspect.getfullargspec(func).args[1 : 1 + len(args)], args))
        )
        if "pos_label" in kwargs:
            if kwargs["pos_label"] is not None:
                kwargs.update(dict(pos_label=self.pos_label_index(kwargs["pos_label"])))
            else:
                kwargs.update(dict(pos_label=self.pos_label))
        else:
            kwargs.update(dict(pos_label=self.pos_label))
        return func(self, **kwargs)

    return inner


class BaseExplainer(ABC):
    """ """

    def __init__(
        self,
        model,
        X: pd.DataFrame,
        y: pd.Series = None,
        permutation_metric: Callable = r2_score,
        shap: str = "guess",
        X_background: pd.DataFrame = None,
        model_output: str = "raw",
        cats: bool = None,
        cats_notencoded: Dict = None,
        idxs: pd.Index = None,
        index_name: str = None,
        target: str = None,
        descriptions: dict = None,
        n_jobs: int = None,
        permutation_cv: int = None,
        cv: int = None,
        na_fill: float = -999,
        precision: str = "float64",
        shap_kwargs: Dict = None,
    ):
        """Defines the basic functionality that is shared by both
        ClassifierExplainer and RegressionExplainer.

        Args:
            model: a model with a scikit-learn compatible .fit and .predict methods
            X (pd.DataFrame): a pd.DataFrame with your model features
            y (pd.Series): Dependent variable of your model, defaults to None
            permutation_metric (function or str): is a scikit-learn compatible
                metric function (or string). Defaults to r2_score
            shap (str): type of shap_explainer to fit: 'tree', 'linear', 'kernel'.
                Defaults to 'guess'.
            X_background (pd.DataFrame): background X to be used by shap
                explainers that need a background dataset (e.g. shap.KernelExplainer
                or shap.TreeExplainer with boosting models and
                model_output='probability').
            model_output (str): model_output of shap values, either 'raw',
                'logodds' or 'probability'. Defaults to 'raw' for regression and
                'probability' for classification.
            cats ({dict, list}): dict of features that have been
                onehotencoded. e.g. cats={'Sex':['Sex_male', 'Sex_female']}.
                If all encoded columns are underscore-seperated (as above), can simply
                pass a list of prefixes: cats=['Sex']. Allows to
                group onehot encoded categorical variables together in
                various plots. Defaults to None.
            cats_notencoded (dict): value to display when all onehot encoded
                columns are equal to zero. Defaults to 'NOT_ENCODED' for each
                onehot col.
            idxs (pd.Series): list of row identifiers. Can be names, id's, etc.
                Defaults to X.index.
            index_name (str): identifier for row indexes. e.g. index_name='Passenger'.
                Defaults to X.index.name or idxs.name.
            target: name of the predicted target, e.g. "Survival",
                "Ticket price", etc. Defaults to y.name.
            n_jobs (int): for jobs that can be parallelized using joblib,
                how many processes to split the job in. For now only used
                for calculating permutation importances. Defaults to None.
            permutation_cv (int): Deprecated! Use parameter cv instead!
                (now also works for calculating metrics)
            cv (int): If not None then permutation importances and metrics
                will get calculated using cross validation across X. Use this
                when you are passing the training set to the explainer.
                Defaults to None.
            na_fill (int): The filler used for missing values, defaults to -999.
            precision: precision with which to store values. Defaults to "float64".
            shap_kwargs(dict): dictionary of keyword arguments to be passed to the shap explainer.
                most typically used to supress an additivity check e.g. `shap_kwargs=dict(check_additivity=False)`
        """
        self._params_dict = dict(
            shap=shap,
            model_output=model_output,
            cats=cats,
            descriptions=descriptions,
            target=target,
            n_jobs=n_jobs,
            permutation_cv=permutation_cv,
            cv=cv,
            na_fill=na_fill,
            precision=precision,
            shap_kwargs=shap_kwargs,
        )

        if permutation_cv is not None:
            warnings.warn(
                "Parameter permutation_cv has been deprecated! Please use "
                "the new parameter `cv` instead! (Which now also works for "
                "calculating cross-validated metrics!)"
            )
            if cv is None:
                cv = permutation_cv

        if safe_isinstance(
            model, "sklearn.pipeline.Pipeline", "imblearn.pipeline.Pipeline"
        ):
            if shap != "kernel":
                try:
                    transformer_pipeline, self.model = split_pipeline(model)
                    self.X = get_transformed_X(transformer_pipeline, X)
                    if X_background is not None:
                        self.X_background = get_transformed_X(
                            transformer_pipeline, X_background
                        )
                    print(
                        "Detected sklearn/imblearn Pipeline and succesfully extracted final "
                        "output dataframe with column names and final model..."
                    )
                except:
                    print(
                        "Warning: Failed to extract a data transformer with column names and final "
                        "model from the Pipeline. So setting shap='kernel' to use "
                        "the (slower and approximate) model-agnostic shap.KernelExplainer "
                        "instead!"
                    )
                    shap = "kernel"

        if not hasattr(self, "X"):
            self.X = X.copy()
        if not hasattr(self, "X_background"):
            if X_background is not None:
                self.X_background = X_background.copy()
            else:
                self.X_background = None
        if not hasattr(self, "model"):
            self.model = model

        if safe_isinstance(model, "xgboost.core.Booster"):
            raise ValueError(
                "For xgboost models, currently only the scikit-learn "
                "compatible wrappers xgboost.sklearn.XGBClassifier and "
                "xgboost.sklearn.XGBRegressor are supported, so please use those "
                "instead of xgboost.Booster!"
            )

        if safe_isinstance(model, "lightgbm.Booster"):
            raise ValueError(
                "For lightgbm, currently only the scikit-learn "
                "compatible wrappers lightgbm.LGBMClassifier and lightgbm.LGBMRegressor "
                "are supported, so please use those instead of lightgbm.Booster!"
            )

        self.onehot_cols, self.onehot_dict = parse_cats(self.X, cats)
        self.encoded_cols, self.regular_cols = get_encoded_and_regular_cols(
            self.X.columns, self.onehot_dict
        )
        self.categorical_cols = [
            col for col in self.regular_cols if not is_numeric_dtype(self.X[col])
        ]
        self.categorical_dict = {
            col: sorted(self.X[col].dropna().unique().tolist()) for col in self.categorical_cols
        }
        #Add nan to list, as this is a valid option for encoders
        for col in self.categorical_cols:
            if self.X[col].isnull().values.any():
                self.categorical_dict[col].append('NaN')
        self.cat_cols = self.onehot_cols + self.categorical_cols
        self.original_cols = self.X.columns
        self.merged_cols = pd.Index(self.regular_cols + self.onehot_cols)

        self.onehot_notencoded = {col: "NOT_ENCODED" for col in self.onehot_cols}
        if cats_notencoded is not None:
            assert isinstance(cats_notencoded, dict), (
                "cats_notencoded should be a dict mapping a onehot col to a "
                " missing value, e.g. cats_notencoded={'Deck': 'Unknown Deck'}...!"
            )
            assert set(cats_notencoded.keys()).issubset(self.onehot_cols), (
                "The following keys in cats_notencoded are not in cats:"
                f"{list(set(cats_notencoded.keys()) - set(self.onehot_cols))}!"
            )
            self.onehot_notencoded.update(cats_notencoded)

        if self.encoded_cols:
            self.X[self.encoded_cols] = self.X[self.encoded_cols].astype(np.int8)

        if self.categorical_cols:
            for col in self.categorical_cols:
                self.X[col] = self.X[col].astype("category")
            if not isinstance(self.model, Pipeline):
                print(
                    f"Warning: Detected the following categorical columns: {self.categorical_cols}. "
                    "Unfortunately for now shap interaction values do not work with"
                    "categorical columns.",
                    flush=True,
                )
                self.interactions_should_work = False

        if y is not None:
            if isinstance(y, pd.DataFrame):
                if len(y.columns) == 1:
                    y = y.squeeze()
                else:
                    raise ValueError(
                        "y should be a pd.Series or np.ndarray not a pd.DataFrame!"
                    )

            self.y = pd.Series(y.squeeze()).astype(precision)
            self.y_missing = False
        else:
            self.y = pd.Series(np.full(len(X), np.nan))
            self.y_missing = True
        if self.y.name is None:
            self.y.name = "Target"

        self.metric = permutation_metric
        self.shap_kwargs = shap_kwargs or {}

        if shap == "guess":
            shap_guess = guess_shap(self.model)
            model_str = (
                str(type(self.model))
                .replace("'", "")
                .replace("<", "")
                .replace(">", "")
                .split(".")[-1]
            )
            if shap_guess is not None:
                self.shap = shap_guess
            else:
                self.shap = "kernel"
                print(
                    "WARNING: Parameter shap='guess', but failed to guess the "
                    f"type of shap explainer to use for {model_str}. "
                    "Defaulting to the model agnostic shap.KernelExplainer "
                    "(shap='kernel'). However this will be slow, so if your model is "
                    "compatible with e.g. shap.TreeExplainer or shap.LinearExplainer "
                    "then pass shap='tree' or shap='linear'!"
                )
        else:
            if shap in {"deep", "torch"}:
                raise ValueError(
                    "ERROR! Only PyTorch neural networks wrapped in a skorch "
                    "sklearn-compatible NeuralNet wrapper are supported for now! "
                    "See https://github.com/skorch-dev/skorch"
                )
            assert shap in ["tree", "linear", "deep", "kernel", "skorch"], (
                "ERROR! Only shap='guess', 'tree', 'linear', ' kernel' or 'skorch' are "
                " supported for now!"
            )
            self.shap = shap
        if self.shap in {"kernel", "skorch", "linear"}:
            print(
                f"WARNING: For shap='{self.shap}', shap interaction values can unfortunately "
                "not be calculated!"
            )
            self.interactions_should_work = False
        if self.shap == "skorch":
            print(
                "WARNING: For shap='skorch' the additivity check tends to fail, "
                "you set set shap_kwargs=dict(check_additivity=False) to supress "
                "this error (at your own risk)!"
            )

        self.model_output = model_output

        if idxs is not None:
            assert len(idxs) == len(self.X) == len(self.y), (
                "idxs should be same length as X but is not: "
                f"len(idxs)={len(idxs)} but  len(X)={len(self.X)}!"
            )
            self.idxs = pd.Index(idxs).astype(str)
        else:
            self.idxs = X.index.astype(str)
        self.X.reset_index(drop=True, inplace=True)
        self.y.reset_index(drop=True, inplace=True)

        self._index_exists_func = None
        self._get_index_list_func = None
        self._get_X_row_func = None
        self._get_y_func = None

        if index_name is None:
            if self.idxs.name is not None:
                self.index_name = self.idxs.name.capitalize()
            else:
                self.index_name = "Index"
        else:
            self.idxs.name = index_name.capitalize()
            self.index_name = index_name.capitalize()
        self.descriptions = {} if descriptions is None else descriptions
        if not isinstance(self.descriptions, dict):
            raise ValueError(
                "ERROR: parameter descriptions should be a dict with feature names as keys, "
                "and feature descriptions as values, but you passed a "
                f"{type(self.descriptions)}!"
            )
        self.target = target if target is not None else self.y.name
        self.n_jobs = n_jobs
        self.cv = cv
        self.na_fill = na_fill
        self.precision = precision
        self.columns = self.X.columns
        self.pos_label = None
        self.units = ""
        self.is_classifier = False
        self.is_regression = False
        if safe_isinstance(self.model, "CatBoostRegressor", "CatBoostClassifier"):
            self.interactions_should_work = False
        if not hasattr(self, "interactions_should_work"):
            self.interactions_should_work = True

        self.__version__ = "0.4.0"

    def get_lock(self):
        if not hasattr(self, "_lock"):
            self._lock = Lock()
        return self._lock

    @classmethod
    def from_file(cls, filepath):
        """Load an Explainer from file. Depending on the suffix of the filepath
        will either load with pickle ('.pkl'), dill ('.dill') or joblib ('joblib').

        If no suffix given, will try with joblib.

        Args:
            filepath {str, Path} the location of the stored Explainer

        returns:
            Explainer object
        """
        filepath = Path(filepath)
        if str(filepath).endswith(".pkl") or str(filepath).endswith(".pickle"):
            import pickle

            return pickle.load(open(filepath, "rb"))
        elif str(filepath).endswith(".dill"):
            import dill

            return dill.load(open(filepath, "rb"))
        else:
            if not filepath.exists():
                if (filepath.parent / (filepath.name + ".joblib")).exists():
                    filepath = filepath.parent / (filepath.name + ".joblib")
                else:
                    raise ValueError(f"Cannot find file: {str(filepath)}")
            import joblib

            return joblib.load(filepath)

    def dump(self, filepath):
        """
        Dump the current Explainer to file. Depending on the suffix of the filepath
        will either dump with pickle ('.pkl'), dill ('.dill') or joblib ('joblib').

        If no suffix given, will dump with joblib and add '.joblib'

        Args:
            filepath (str, Path): filepath where to save the Explainer.
        """
        filepath = Path(filepath)
        if self.shap == "kernel" and not str(filepath).endswith(".dill"):
            print(
                "Warning! KernelExplainer does not work with joblib or pickle, "
                "but only with dill, so specify e.g. filepath='explainer.dill' "
                "to use dill instead of joblib or pickle.",
                flush=True,
            )
        if hasattr(self, "_lock"):
            del self._lock  # Python Locks are not picklable
        if str(filepath).endswith(".pkl") or str(filepath).endswith(".pickle"):
            import pickle

            pickle.dump(self, open(str(filepath), "wb"))
        elif str(filepath).endswith(".dill"):
            import dill

            dill.dump(self, open(str(filepath), "wb"))
        elif str(filepath).endswith(".joblib"):
            import joblib

            joblib.dump(self, filepath)
        else:
            filepath = Path(filepath)
            filepath = filepath.parent / (filepath.name + ".joblib")
            import joblib

            joblib.dump(self, filepath)

    def to_yaml(
        self,
        filepath=None,
        return_dict=False,
        modelfile="model.pkl",
        datafile="data.csv",
        index_col=None,
        target_col=None,
        explainerfile="explainer.joblib",
        dashboard_yaml="dashboard.yaml",
    ):
        """Returns a yaml configuration for the current Explainer
        that can be used by the explainerdashboard CLI. Recommended filename
        is `explainer.yaml`.

        Args:
            filepath ({str, Path}, optional): Filepath to dump yaml. If None
                returns the yaml as a string. Defaults to None.
            return_dict (bool, optional): instead of yaml return dict with config.
            modelfile (str, optional): filename of model dump. Defaults to
                `model.pkl`
            datafile (str, optional): filename of datafile. Defaults to
                `data.csv`.
            index_col (str, optional): column to be used for idxs. Defaults to
                self.idxs.name.
            target_col (str, optional): column to be used for to split X and y
                from datafile. Defaults to self.target.
            explainerfile (str, optional): filename of explainer dump. Defaults
                to `explainer.joblib`.
            dashboard_yaml (str, optional): filename of the dashboard.yaml
                configuration file. This will be used to determine which
                properties to calculate before storing to disk.
                Defaults to `dashboard.yaml`.
        """
        import oyaml as yaml

        yaml_config = dict(
            explainer=dict(
                modelfile=modelfile,
                datafile=datafile,
                explainerfile=explainerfile,
                data_target=self.target,
                data_index=self.idxs.name,
                explainer_type="classifier" if self.is_classifier else "regression",
                dashboard_yaml=dashboard_yaml,
                params=self._params_dict,
            )
        )
        if return_dict:
            return yaml_config

        if filepath is not None:
            yaml.dump(yaml_config, open(filepath, "w"))
            return
        return yaml.dump(yaml_config)

    def __len__(self):
        return len(self.X)

    def __contains__(self, index):
        try:
            if self.get_idx(index) is not None:
                return True
        except IndexNotFoundError:
            return False
        return False

    def get_idx(self, index):
        """Turn str index into an int index

        Args:
          index(str or int):

        Returns:
            int index
        """
        if isinstance(index, int):
            if index >= 0 and index < len(self):
                return index
        elif isinstance(index, str):
            if self.idxs is not None and index in self.idxs:
                return self.idxs.get_loc(index)
        raise IndexNotFoundError(index=index)

    def get_index(self, index):
        """Turn int index into a str index

        Args:
          index(str or int):

        Returns:
            str index
        """
        if isinstance(index, int) and index >= 0 and index < len(self):
            return self.idxs[index]
        elif isinstance(index, str) and index in self.idxs:
            return index
        return None

    @property
    def X_cats(self):
        """X with categorical variables grouped together"""
        if not hasattr(self, "_X_cats"):
            self._X_cats = merge_categorical_columns(
                self.X,
                self.onehot_dict,
                not_encoded_dict=self.onehot_notencoded,
                drop_regular=True,
            )
        return self._X_cats

    @property
    def X_merged(self, index=None):
        if index is None:
            if self.X_cats.empty:
                return self.X[self.merged_cols]
            return self.X.merge(self.X_cats, left_index=True, right_index=True)[
                self.merged_cols
            ]
        else:
            if self.X_cats.empty:
                return self.X[index][self.merged_cols]
            return self.X[index].merge(
                self.X_cats[index], left_index=True, right_index=True
            )[self.merged_cols]

    @property
    def n_features(self):
        """number of features

        Returns:
            int, number of features
        """
        return len(self.merged_cols)

    def index_exists(self, index):
        if isinstance(index, int):
            if index >= 0 and index < len(self):
                return True
        if isinstance(index, str):
            if index in self.idxs:
                return True
            if self._get_index_list_func is not None and index in self.get_index_list():
                return True
            if self._index_exists_func is not None and self._index_exists_func(index):
                return True
        return False

    def set_index_exists_func(self, func):
        """Sets an external function to check whether an index is valid or not.

        func should either be a function that takes a single parameter: def func(index)
        or a method that takes a single parameter: def func(self, index)
        """
        assert callable(
            func
        ), f"{func} is not a callable! pass either a function or a method!"
        argspec = inspect.getfullargspec(func).args
        if argspec == ["self", "index"]:
            self._index_exists_func = MethodType(func, self)
        elif argspec == ["index"]:
            self._index_exists_func = func
        else:
            raise ValueError(
                f"Parameter func should either be a function {func.__name__}(index) "
                f"or a method {func.__name__}(self, index)! Instead you "
                f"passed func={func.__name__}{inspect.signature(func)}"
            )

    def get_index_list(self) -> pd.Series:
        if self._get_index_list_func is not None:
            if not hasattr(self, "_index_list"):
                self._index_list = pd.Index(self._get_index_list_func()).astype(str)
            return self._index_list
        else:
            return self.idxs

    def reset_index_list(self):
        """resets the available indexes using the function provided by explainer.set_index_list_func()"""
        if self._get_index_list_func is not None:
            self._index_list = pd.Index(self._get_index_list_func())

    def set_index_list_func(self, func):
        """Sets an external function all available indexes from an external source.

        func should either be a parameterless function: def func(): ...
        or a parameterless method: def func(self): ...
        """
        assert callable(
            func
        ), f"{func} is not a callable! pass either a function or a method!"
        argspec = inspect.getfullargspec(func).args
        if argspec == ["self"]:
            self._get_index_list_func = MethodType(func, self)
        elif argspec == []:
            self._get_index_list_func = func
        else:
            raise ValueError(
                f"Parameter func should either be a function {func.__name__}() "
                f"or a method {func.__name__}(self)! Instead you "
                f"passed func={func.__name__}{inspect.signature(func)}"
            )

    def get_X_row(self, index, merge=False):
        if index in self.idxs:
            X_row = self.X.iloc[[self.get_idx(index)]]
        elif isinstance(index, int) and index >= 0 and index < len(self):
            X_row = self.X.iloc[[index]]
        elif self._get_X_row_func is not None and self.index_exists(index):
            X_row = self._get_X_row_func(index)
        else:
            raise IndexNotFoundError(index=index)

        if not matching_cols(X_row.columns, self.columns):
            raise ValueError(
                f"columns do not match! Got {X_row.columns}, but was"
                f"expecting {self.columns}"
            )
        if merge:
            X_row = merge_categorical_columns(
                X_row, self.onehot_dict, not_encoded_dict=self.onehot_notencoded
            )[self.merged_cols]
        return X_row

    def set_X_row_func(self, func):
        """Sets an external function to retrieve a row of input data a given index.

        func should either be a function that takes a single parameter: def func(index)
        or a method that takes a single parameter: def func(self, index)
        """
        assert callable(
            func
        ), f"{func} is not a callable! pass either a function or a method!"
        argspec = inspect.getfullargspec(func).args
        if argspec == ["self", "index"]:
            self._get_X_row_func = MethodType(func, self)
        elif argspec == ["index"]:
            self._get_X_row_func = func
        else:
            raise ValueError(
                f"Parameter func should either be a function {func.__name__}(index) "
                f"or a method {func.__name__}(self, index)! Instead you "
                f"passed func={func.__name__}{inspect.signature(func)}"
            )

    def get_y(self, index):
        if index in self.idxs:
            if self.y_missing:
                return None
            return self.y.iloc[[self.get_idx(index)]].item()
        elif isinstance(index, int) and index >= 0 and index < len(self):
            return self.y.iloc[[index]].item()
        elif self._get_y_func is not None and self.index_exists(index):
            y = self._get_y_func(index)
            if isinstance(y, pd.Series) or isinstance(y, np.ndarray):
                try:
                    return y.item()
                except:
                    raise ValueError(f"Can't turn y into a single item: {y}")
        else:
            raise IndexNotFoundError(index=index)

    def set_y_func(self, func):
        """Sets an external function to retrieve an observed label for a given index.

        func should either be a function that takes a single parameter: def func(index)
        or a method that takes a single parameter: def func(self, index)
        """
        assert callable(
            func
        ), f"{func} is not a callable! pass either a function or a method!"
        argspec = inspect.getfullargspec(func).args
        if argspec == ["self", "index"]:
            self._get_y_func = func = MethodType(func, self)
        elif argspec == ["index"]:
            self._get_y_func = func = func
        else:
            raise ValueError(
                f"Parameter func should either be a function {func.__name__}(index) "
                f"or a method {func.__name__}(self, index)! Instead you "
                f"passed func={func.__name__}{inspect.signature(func)}"
            )

    def get_row_from_input(
        self, inputs: List, ranked_by_shap=False, return_merged=False
    ):
        """returns a single row pd.DataFrame from a given list of *inputs"""
        if len(inputs) == 1 and isinstance(inputs[0], list):
            inputs = inputs[0]
        elif len(inputs) == 1 and isinstance(inputs[0], tuple):
            inputs = list(inputs[0])
        else:
            inputs = list(inputs)

        if len(inputs) == len(self.merged_cols):
            cols = self.columns_ranked_by_shap() if ranked_by_shap else self.merged_cols
<<<<<<< HEAD
            df_merged = pd.DataFrame(dict(zip(cols, inputs)), index=[0]).fillna(
                self.na_fill
            )[self.merged_cols]
            #Adjust categorical col to proper nan value instead of self.na_fill
            for col, values in self.categorical_dict.items():
                if 'NaN' in values:
                    df_merged[col] = df_merged[col].replace(self.na_fill, np.nan)   #If the categorical feature comes from the existing data it will be nan
                    df_merged[col] = df_merged[col].replace('NaN', np.nan)          #If the categorical feature is changed to NaN in the frontend it will be a string
=======
            try:
                with pd.option_context("future.no_silent_downcasting", True):
                    df_merged = (
                        pd.DataFrame(dict(zip(cols, inputs)), index=[0])
                        .fillna(self.na_fill)
                        .infer_objects(copy=False)[self.merged_cols]
                    )
            except OptionError:
                df_merged = pd.DataFrame(dict(zip(cols, inputs)), index=[0]).fillna(
                    self.na_fill
                )[self.merged_cols]
>>>>>>> 78cb10f6
            if return_merged:
                return df_merged
            else:
                return X_cats_to_X(df_merged, self.onehot_dict, self.columns)

        elif len(inputs) == len(self.columns):
            cols = self.columns
            df = pd.DataFrame(dict(zip(cols, inputs)), index=[0]).fillna(self.na_fill)
            #unsure if this is okay here for categorical defined values
            for col, values in self.categorical_dict.items():
                if 'NaN' in values:
                    df[col] = df[col].replace(self.na_fill, np.nan)         #If the categorical feature comes from the existing data it will be nan
                    df[col] = df[col].replace('NaN', np.nan)                #If the categorical feature is changed to NaN in the frontend it will be a string
            if return_merged:
                return merge_categorical_columns(df, self.onehot_dict, self.merged_cols)
            else:
                return df
        else:
            raise ValueError(
                f"len inputs {len(inputs)} should be the same length as either "
                f"explainer.merged_cols ({len(self.merged_cols)}) or "
                f"explainer.columns ({len(self.columns)})!"
            )

    def get_col(self, col):
        """return pd.Series with values of col

        For categorical feature reverse engineers the onehotencoding.

        Args:
          col: column tof values to be returned

        Returns:
          pd.Series with values of col

        """
        assert col in self.columns or col in self.onehot_cols, f"{col} not in columns!"

        if col in self.onehot_cols:
            return self.X_cats[col]
        else:
            return self.X[col]

    @insert_pos_label
    def get_col_value_plus_prediction(
        self, col, index=None, X_row=None, pos_label=None
    ):
        """return value of col and prediction for either index or X_row

        Args:
          col: feature col
          index (str or int, optional): index row
          X_row (single row pd.DataFrame, optional): single row of features
          pos_label (int): positive label

        Returns:
          value of col, prediction for index

        """
        assert (col in self.X.columns) or (
            col in self.onehot_cols
        ), f"{col} not in columns of dataset"
        if index is not None:
            X_row = self.get_X_row(index)
        if X_row is not None:
            assert X_row.shape[0] == 1, "X_Row should be single row dataframe!"

            if matching_cols(X_row.columns, self.merged_cols):
                col_value = X_row[col].item()
                X_row = X_cats_to_X(X_row, self.onehot_dict, self.columns)
            else:
                assert matching_cols(
                    X_row.columns, self.columns
                ), "X_row should have the same columns as explainer.columns or explainer.merged_cols!"
                if col in self.onehot_cols:
                    col_value = retrieve_onehot_value(
                        X_row, col, self.onehot_dict[col], self.onehot_notencoded[col]
                    ).item()
                else:
                    col_value = X_row[col].item()
            if self.shap == "skorch":
                X_row = X_row.values.astype("float32")
            if self.is_classifier:
                if pos_label is None:
                    pos_label = self.pos_label
                prediction = self.model.predict_proba(X_row)[0][pos_label].squeeze()
                if self.model_output == "probability":
                    prediction = 100 * prediction
            elif self.is_regression:
                prediction = self.model.predict(X_row)[0].squeeze()
            return col_value, prediction
        else:
            raise ValueError("You need to pass either index or X_row!")

    def description(self, col):
        """returns the written out description of what feature col means

        Args:
          col(str): col to get description for

        Returns:
            str, description
        """
        if col in self.descriptions.keys():
            return self.descriptions[col]
        elif col in self.encoded_cols:
            cat_col = [k for k, v in self.onehot_dict.items() if col in v][0]
            if cat_col in self.descriptions.keys():
                return self.descriptions[cat_col]
        return ""

    def description_list(self, cols):
        """returns a list of descriptions of a list of cols

        Args:
          cols(list): cols to be converted to descriptions

        Returns:
            list of descriptions
        """
        return [self.description(col) for col in cols]

    def get_descriptions_df(self, sort: str = "alphabet") -> pd.DataFrame:
        """returns a dataframe with features and their descriptions.

        Args:
            sort (str, optional): sort either by 'alphabet' or be mean absolute
                shap values ('shap')

        Returns:
            pd.DataFrame
        """
        if sort == "alphabet":
            cols = self.merged_cols.sort_values()
        elif sort == "shap":
            cols = self.columns_ranked_by_shap()
        else:
            raise ValueError(
                "get_description_df() parameter sort should be either"
                f"'alphabet' or 'shap', but you passed {sort}!"
            )
        return pd.DataFrame(dict(Feature=cols, Description=self.description_list(cols)))

    def ordered_cats(self, col, topx=None, sort="alphabet", pos_label=None):
        """Return a list of categories in an categorical column, sorted
        by mode.

        Args:
            col (str): Categorical feature to return categories for.
            topx (int, optional): Return topx top categories. Defaults to None.
            sort (str, optional): Sorting method, either alphabetically ('alphabet'),
                by frequency ('freq') or mean absolute shap ('shap').
                Defaults to 'alphabet'.

        Raises:
            ValueError: if sort is other than 'alphabet', 'freq', 'shap

        Returns:
            list
        """
        if pos_label is None:
            pos_label = self.pos_label
        assert col in self.cat_cols, f"{col} is not a categorical feature!"
        if col in self.onehot_cols:
            X = self.X_cats
        else:
            X = self.X

        if sort == "alphabet":
            if topx is None:
                return sorted(X[col].unique().tolist())
            else:
                return sorted(X[col].unique().tolist())[:topx]
        elif sort == "freq":
            if topx is None:
                return X[col].value_counts().index.tolist()
            else:
                return X[col].value_counts().nlargest(topx).index.tolist()
        elif sort == "shap":
            if topx is None:
                return (
                    pd.Series(
                        self.get_shap_values_df(pos_label)[col].values,
                        index=self.get_col(col),
                    )
                    .abs()
                    .groupby(level=0)
                    .mean()
                    .sort_values(ascending=False)
                    .index.tolist()
                )
            else:
                return (
                    pd.Series(
                        self.get_shap_values_df(pos_label)[col].values,
                        index=self.get_col(col),
                    )
                    .abs()
                    .groupby(level=0)
                    .mean()
                    .sort_values(ascending=False)
                    .nlargest(topx)
                    .index.tolist()
                )
        else:
            raise ValueError(
                f"sort='{sort}', but should be in {{'alphabet', 'freq', 'shap'}}"
            )

    @property
    def preds(self):
        """returns model model predictions"""
        if not hasattr(self, "_preds"):
            print("Calculating predictions...", flush=True)
            if self.shap == "skorch":  # skorch model.predict need np.array
                self._preds = (
                    self.model.predict(self.X.values).squeeze().astype(self.precision)
                )
            else:  # Pipelines.predict need pd.DataFrame:
                self._preds = (
                    self.model.predict(self.X).squeeze().astype(self.precision)
                )

        return self._preds

    @insert_pos_label
    def pred_percentiles(self, pos_label=None):
        """returns percentile rank of model predictions"""
        if not hasattr(self, "_pred_percentiles"):
            print("Calculating prediction percentiles...", flush=True)
            self._pred_percentiles = (
                pd.Series(self.preds).rank(method="min").divide(len(self.preds)).values
            ).astype(self.precision)
        return self._pred_percentiles

    @insert_pos_label
    def permutation_importances(self, pos_label=None):
        """Permutation importances"""
        if not hasattr(self, "_perm_imps"):
            print("Calculating importances...", flush=True)
            self._perm_imps = cv_permutation_importances(
                self.model,
                self.X,
                self.y,
                self.metric,
                onehot_dict=self.onehot_dict,
                cv=self.cv,
                n_jobs=self.n_jobs,
                needs_proba=self.is_classifier,
                pass_nparray=(self.shap == "skorch"),
            ).sort_values("Importance", ascending=False)
            self._perm_imps = self._perm_imps
        return self._perm_imps

    @insert_pos_label
    def get_permutation_importances_df(self, topx=None, cutoff=None, pos_label=None):
        """dataframe with features ordered by permutation importance.

        For more about permutation importances.

        see https://explained.ai/rf-importance/index.html

        Args:
          topx(int, optional, optional): only return topx most important
                features, defaults to None
          cutoff(float, optional, optional): only return features with importance
                of at least cutoff, defaults to None
          pos_label:  (Default value = None)

        Returns:
          pd.DataFrame: importance_df

        """
        importance_df = self.permutation_importances(pos_label)

        if topx is None:
            topx = len(importance_df)
        if cutoff is None:
            cutoff = importance_df.Importance.min()
        return importance_df[importance_df.Importance >= cutoff].head(topx)

    @property
    def shap_explainer(self):
        """ """
        if not hasattr(self, "_shap_explainer"):
            X_str = ", X_background" if self.X_background is not None else "X"
            NoX_str = ", X_background" if self.X_background is not None else ""
            if self.shap == "tree":
                print(
                    "Generating self.shap_explainer = "
                    f"shap.TreeExplainer(model{NoX_str})"
                )
                self._shap_explainer = shap.TreeExplainer(self.model)
            elif self.shap == "linear":
                if self.X_background is None:
                    print(
                        "Warning: shap values for shap.LinearExplainer get "
                        "calculated against X_background, but paramater "
                        "X_background=None, so using X instead"
                    )
                print(
                    f"Generating self.shap_explainer = shap.LinearExplainer(model{X_str})..."
                )
                self._shap_explainer = shap.LinearExplainer(
                    self.model,
                    self.X_background if self.X_background is not None else self.X,
                )
            elif self.shap == "deep":
                print(
                    "Generating self.shap_explainer = "
                    "shap.DeepExplainer(model, X_background)"
                )
                print(
                    "Warning: shap values for shap.DeepExplainer get "
                    "calculated against X_background, but paramater "
                    "X_background=None, so using shap.sample(X, 5) instead"
                )
                self._shap_explainer = shap.DeepExplainer(
                    self.model,
                    self.X_background
                    if self.X_background is not None
                    else shap.sample(self.X, 5),
                )
            elif self.shap == "skorch":
                print(
                    "Generating self.shap_explainer = "
                    "shap.DeepExplainer(model, X_background)"
                )
                print(
                    "Warning: shap values for shap.DeepExplainer get "
                    "calculated against X_background, but paramater "
                    "X_background=None, so using shap.sample(X, 5) instead"
                )
                import torch

                self._shap_explainer = shap.DeepExplainer(
                    self.model.module_,
                    torch.tensor(self.X_background.values)
                    if self.X_background is not None
                    else torch.tensor(shap.sample(self.X, 5).values),
                )
            elif self.shap == "kernel":
                if self.X_background is None:
                    print(
                        "Warning: shap values for shap.KernelExplainer get "
                        "calculated against X_background, but paramater "
                        "X_background=None, so using shap.sample(X, 50) instead"
                    )
                print(
                    "Generating self.shap_explainer = "
                    f"shap.KernelExplainer(model, {X_str})..."
                )

                def model_predict(data_asarray):
                    data_asframe = pd.DataFrame(data_asarray, columns=self.columns)
                    preds = self.model.predict(data_asframe)
                    return preds.reshape(len(preds))

                self._shap_explainer = shap.KernelExplainer(
                    model_predict,
                    self.X_background
                    if self.X_background is not None
                    else shap.sample(self.X, 50),
                )
        return self._shap_explainer

    @insert_pos_label
    def shap_base_value(self, pos_label=None):
        """the intercept for the shap values.

        (i.e. 'what would the prediction be if we knew none of the features?')
        """
        if not hasattr(self, "_shap_base_value"):
            # CatBoost needs shap values calculated before expected value
            if not hasattr(self, "_shap_values"):
                _ = self.get_shap_values_df()
            self._shap_base_value = self.shap_explainer.expected_value
            if isinstance(self._shap_base_value, np.ndarray):
                # shap library now returns an array instead of float
                self._shap_base_value = self._shap_base_value.item()
        return self._shap_base_value

    @insert_pos_label
    def get_shap_values_df(self, pos_label=None):
        """SHAP values calculated using the shap library"""
        if not hasattr(self, "_shap_values_df"):
            print("Calculating shap values...", flush=True)
            if self.shap == "skorch":
                import torch

                self._shap_values_df = pd.DataFrame(
                    self.shap_explainer.shap_values(
                        torch.tensor(self.X.values), **self.shap_kwargs
                    ),
                    columns=self.columns,
                )
            else:
                self._shap_values_df = pd.DataFrame(
                    self.shap_explainer.shap_values(self.X, **self.shap_kwargs),
                    columns=self.columns,
                )
            self._shap_values_df = merge_categorical_shap_values(
                self._shap_values_df, self.onehot_dict, self.merged_cols
            ).astype(self.precision)
        return self._shap_values_df

    def set_shap_values(self, base_value: float, shap_values: np.ndarray):
        """Set shap values manually. This is useful if you already have
        shap values calculated, and do not want to calculate them again inside
        the explainer instance. Especially for large models and large datasets
        you may want to calculate shap values on specialized hardware, and then
        add them to the explainer manually.

        Args:
            base_value (float): the shap intercept generated by e.g.
                base_value = shap.TreeExplainer(model).shap_values(X_test).expected_value
            shap_values (np.ndarray]): Generated by e.g.
                shap_values = shap.TreeExplainer(model).shap_values(X_test)
        """
        self._shap_base_value = base_value
        self._shap_values_df = pd.DataFrame(shap_values, columns=self.columns)
        self._shap_values_df = merge_categorical_shap_values(
            self._shap_values_df, self.onehot_dict, self.merged_cols
        ).astype(self.precision)

    @insert_pos_label
    def get_shap_row(self, index=None, X_row=None, pos_label=None):
        if index is not None:
            if index in self.idxs:
                shap_row = self.get_shap_values_df().iloc[[self.idxs.get_loc(index)]]
            elif isinstance(index, int) and index >= 0 and index < len(self):
                shap_row = self.get_shap_values_df().iloc[[index]]
            elif self._get_X_row_func is not None and self.index_exists(index):
                X_row = self._get_X_row_func(index)
                if self.shap == "skorch":
                    import torch

                    X_row = torch.tensor(X_row.values.astype("float32"))
                with self.get_lock():
                    shap_kwargs = (
                        dict(self.shap_kwargs, silent=True)
                        if self.shap == "kernel"
                        else self.shap_kwargs
                    )
                    shap_row = pd.DataFrame(
                        self.shap_explainer.shap_values(X_row, **self.shap_kwargs),
                        columns=self.columns,
                    )
                shap_row = merge_categorical_shap_values(
                    shap_row, self.onehot_dict, self.merged_cols
                )
            else:
                raise IndexNotFoundError(index=index)
        elif X_row is not None:
            if self.shap == "skorch":
                import torch

                X_row = torch.tensor(X_row.values.astype("float32"))
            with self.get_lock():
                shap_kwargs = (
                    dict(self.shap_kwargs, silent=True)
                    if self.shap == "kernel"
                    else self.shap_kwargs
                )
                shap_row = pd.DataFrame(
                    self.shap_explainer.shap_values(X_row, **self.shap_kwargs),
                    columns=self.columns,
                )
            shap_row = merge_categorical_shap_values(
                shap_row, self.onehot_dict, self.merged_cols
            )
        else:
            raise ValueError("you should either pas index or X_row!")
        return shap_row

    @insert_pos_label
    def shap_interaction_values(self, pos_label=None):
        """SHAP interaction values calculated using shap library"""
        assert self.shap != "linear", (
            "Unfortunately shap.LinearExplainer does not provide "
            "shap interaction values! So no interactions tab!"
        )
        if not hasattr(self, "_shap_interaction_values"):
            print("Calculating shap interaction values...", flush=True)
            if self.shap == "tree":
                print(
                    "Reminder: TreeShap computational complexity is O(TLD^2), "
                    "where T is the number of trees, L is the maximum number of"
                    " leaves in any tree and D the maximal depth of any tree. So "
                    "reducing these will speed up the calculation.",
                    flush=True,
                )
            self._shap_interaction_values = self.shap_explainer.shap_interaction_values(
                self.X
            )
            self._shap_interaction_values = merge_categorical_shap_interaction_values(
                self._shap_interaction_values,
                self.columns,
                self.merged_cols,
                self.onehot_dict,
            ).astype(self.precision)
        return self._shap_interaction_values

    def set_shap_interaction_values(self, shap_interaction_values: np.ndarray):
        """Manually set shap interaction values in case you have already pre-computed
        these elsewhere and do not want to re-calculate them again inside the
        explainer instance.

        Args:
            shap_interaction_values (np.ndarray): shap interactions values of shape (n, m, m)

        """
        if not isinstance(shap_interaction_values, np.ndarray):
            raise ValueError("shap_interaction_values should be a numpy array")
        if not shap_interaction_values.shape == (
            len(self.X),
            len(self.original_cols),
            len(self.original_cols),
        ):
            raise ValueError(
                "shap interaction_values should be of shape "
                f"({len(self.X)}, {len(self.original_cols)}, {len(self.original_cols)})!"
            )

        self._shap_interaction_values = merge_categorical_shap_interaction_values(
            shap_interaction_values, self.columns, self.merged_cols, self.onehot_dict
        ).astype(self.precision)

    @insert_pos_label
    def mean_abs_shap_df(self, pos_label=None):
        """Mean absolute SHAP values per feature."""
        if not hasattr(self, "_mean_abs_shap_df"):
            self._mean_abs_shap_df = (
                self.get_shap_values_df(pos_label)[self.merged_cols]
                .abs()
                .mean()
                .sort_values(ascending=False)
                .to_frame()
                .rename_axis(index="Feature")
                .reset_index()
                .rename(columns={0: "MEAN_ABS_SHAP"})
            )
        return self._mean_abs_shap_df

    @insert_pos_label
    def columns_ranked_by_shap(self, pos_label=None):
        """returns the columns of X, ranked by mean abs shap value

        Args:
        cats: Group categorical together (Default value = False)
        pos_label:  (Default value = None)

        Returns:
        list of columns

        """
        return self.mean_abs_shap_df(pos_label).Feature.tolist()

    @insert_pos_label
    def get_mean_abs_shap_df(self, topx=None, cutoff=None, pos_label=None):
        """sorted dataframe with mean_abs_shap

        returns a pd.DataFrame with the mean absolute shap values per features,
        sorted rom highest to lowest.

        Args:
          topx(int, optional, optional): Only return topx most importance
            features, defaults to None
          cutoff(float, optional, optional): Only return features with mean
            abs shap of at least cutoff, defaults to None
          pos_label:  (Default value = None)

        Returns:
          pd.DataFrame: shap_df

        """
        shap_df = self.mean_abs_shap_df(pos_label)
        if topx is None:
            topx = len(shap_df)
        if cutoff is None:
            cutoff = shap_df["MEAN_ABS_SHAP"].min()
        return shap_df[shap_df["MEAN_ABS_SHAP"] >= cutoff].head(topx)

    @insert_pos_label
    def top_shap_interactions(self, col, topx=None, pos_label=None):
        """returns the features that interact with feature col in descending order.

        if shap interaction values have already been calculated, use those.
        Otherwise use shap approximate_interactions or simply mean abs shap.

        Args:
          col(str): feature for which you want to get the interactions
          topx(int, optional, optional): Only return topx features, defaults to None
          cats(bool, optional, optional): Group categorical features, defaults to False
          pos_label:  (Default value = None)

        Returns:
          list: top_interactions

        """
        if hasattr(self, "_shap_interaction_values"):
            col_idx = self.merged_cols.get_loc(col)
            order = np.argsort(
                -np.abs(self.shap_interaction_values(pos_label)[:, col_idx, :]).mean(0)
            )
            top_interactions = self.merged_cols[order].tolist()
        else:
            top_interactions = self.columns_ranked_by_shap()
            top_interactions.insert(
                0, top_interactions.pop(top_interactions.index(col))
            )  # put col first

        if topx is None:
            return top_interactions
        else:
            return top_interactions[:topx]

    @insert_pos_label
    def shap_interaction_values_for_col(self, col, interact_col=None, pos_label=None):
        """returns the shap interaction values[np.array(N,N)] for feature col

        Args:
          col(str): features for which you'd like to get the interaction value
          pos_label:  (Default value = None)

        Returns:
          np.array(N,N): shap_interaction_values

        """
        assert col in self.merged_cols, f"{col} not in self.merged_cols!"
        if interact_col is None:
            return self.shap_interaction_values(pos_label)[
                :, self.merged_cols.get_loc(col), :
            ]
        else:
            assert (
                interact_col in self.merged_cols
            ), f"{interact_col} not in self.merged_cols!"
            return self.shap_interaction_values(pos_label)[
                :, self.merged_cols.get_loc(col), self.merged_cols.get_loc(interact_col)
            ]

    def calculate_properties(self, include_interactions=True):
        """Explicitely calculates all lazily calculated properties.
        Useful so that properties are not calculate multiple times in
        parallel when starting a dashboard.

        Args:
          include_interactions(bool, optional, optional): shap interaction values can take a long
        time to compute for larger datasets with more features. Therefore you
        can choose not to calculate these, defaults to True

        Returns:

        """
        _ = (
            self.preds,
            self.pred_percentiles(),
            self.shap_base_value(),
            self.get_shap_values_df(),
            self.get_mean_abs_shap_df(),
        )
        if not self.y_missing:
            _ = self.get_permutation_importances_df()
        if self.onehot_cols:
            _ = self.X_cats
        if self.interactions_should_work and include_interactions:
            _ = self.shap_interaction_values

    def memory_usage(self, cutoff=0):
        """returns a pd.DataFrame witht the memory usage of each attribute of
        this explainer object"""

        def get_size(obj):
            def get_inner_size(obj):
                if isinstance(obj, pd.DataFrame):
                    return obj.memory_usage().sum()
                elif isinstance(obj, pd.Series):
                    return obj.memory_usage()
                elif isinstance(obj, pd.Index):
                    return obj.memory_usage()
                elif isinstance(obj, np.ndarray):
                    return obj.nbytes
                else:
                    return sys.getsizeof(obj)

            if isinstance(obj, list):
                return sum([get_inner_size(o) for o in obj])
            elif isinstance(obj, dict):
                return sum([get_inner_size(o) for o in obj.values()])
            else:
                return get_inner_size(obj)

        def size_to_string(num, suffix="B"):
            for unit in ["", "Ki", "Mi", "Gi", "Ti", "Pi", "Ei", "Zi"]:
                if np.abs(num) < 1024.0:
                    return "%3.1f%s%s" % (num, unit, suffix)
                num /= 1024.0
            return "%.1f%s%s" % (num, "Yi", suffix)

        memory_df = pd.DataFrame(columns=["property", "type", "bytes", "size"])
        for k, v in self.__dict__.items():
            memory_df = append_dict_to_df(
                memory_df,
                dict(
                    property=f"self.{k}",
                    type=v.__class__.__name__,
                    bytes=get_size(v),
                    size=size_to_string(get_size(v)),
                ),
            )

        print(
            "Explainer total memory usage (approximate): ",
            size_to_string(memory_df.bytes.sum()),
            flush=True,
        )
        return (
            memory_df[memory_df.bytes > cutoff]
            .sort_values("bytes", ascending=False)
            .reset_index(drop=True)
        )

    def random_index(
        self,
        y_min=None,
        y_max=None,
        pred_min=None,
        pred_max=None,
        return_str=False,
        **kwargs,
    ):
        """random index following constraints

        Args:
          y_min:  (Default value = None)
          y_max:  (Default value = None)
          pred_min:  (Default value = None)
          pred_max:  (Default value = None)
          return_str:  (Default value = False)
          **kwargs:

        Returns:
          if y_values is given select an index for which y in y_values
          if return_str return str index from self.idxs
        """

        if pred_min is None:
            pred_min = self.preds.min()
        if pred_max is None:
            pred_max = self.preds.max()

        if not self.y_missing:
            if y_min is None:
                y_min = self.y.min()
            if y_max is None:
                y_max = self.y.max()

            potential_idxs = self.y[
                (self.y >= y_min)
                & (self.y <= y_max)
                & (self.preds >= pred_min)
                & (self.preds <= pred_max)
            ].index
        else:
            potential_idxs = self.y[
                (self.preds >= pred_min) & (self.preds <= pred_max)
            ].index

        if len(potential_idxs) > 0:
            idx = np.random.choice(potential_idxs)
        else:
            return None
        if return_str:
            return self.idxs[idx]
        return idx

    def metrics(self, *args, **kwargs):
        """returns a dict of metrics.

        Implemented by either ClassifierExplainer or RegressionExplainer
        """
        return {}

    @insert_pos_label
    def get_importances_df(self, kind="shap", topx=None, cutoff=None, pos_label=None):
        """wrapper function for get_mean_abs_shap_df() and get_permutation_importance_df()

        Args:
          kind(str): 'shap' or 'permutations'  (Default value = "shap")
          topx: only display topx highest features (Default value = None)
          cutoff: only display features above cutoff (Default value = None)
          pos_label: Positive class (Default value = None)

        Returns:
          pd.DataFrame

        """
        assert (
            kind == "shap" or kind == "permutation"
        ), "kind should either be 'shap' or 'permutation'!"
        if kind == "permutation":
            return self.get_permutation_importances_df(topx, cutoff, pos_label)
        elif kind == "shap":
            return self.get_mean_abs_shap_df(topx, cutoff, pos_label)

    @insert_pos_label
    def get_contrib_df(
        self, index=None, X_row=None, topx=None, cutoff=None, sort="abs", pos_label=None
    ):
        """shap value contributions to the prediction for index.

        Used as input for the plot_contributions() method.

        Args:
          index(int or str): index for which to calculate contributions
          X_row (pd.DataFrame, single row): single row of feature for which
                to calculate contrib_df. Can us this instead of index
          topx(int, optional): Only return topx features, remainder
                    called REST, defaults to None
          cutoff(float, optional): only return features with at least
                    cutoff contributions, defaults to None
          sort({'abs', 'high-to-low', 'low-to-high', 'importance'}, optional): sort by
                    absolute shap value, or from high to low, low to high, or
                    ordered by the global shap importances.
                    Defaults to 'abs'.
          pos_label:  (Default value = None)

        Returns:
          pd.DataFrame: contrib_df

        """
        if index is None and X_row is None:
            raise ValueError("Either index or X_row should be passed!")
        if sort == "importance":
            if cutoff is None:
                cols = self.columns_ranked_by_shap()
            else:
                cols = (
                    self.mean_abs_shap_df()
                    .query(f"MEAN_ABS_SHAP > {cutoff}")
                    .Feature.tolist()
                )
            if topx is not None:
                cols = cols[:topx]
        else:
            cols = None
        if index is not None:
            X_row_merged = self.get_X_row(index, merge=True)
            shap_values = self.get_shap_row(index, pos_label=pos_label)
        elif X_row is not None:
            if matching_cols(X_row.columns, self.merged_cols):
                X_row_merged = X_row
                X_row = X_cats_to_X(X_row, self.onehot_dict, self.X.columns)
            else:
                assert matching_cols(
                    X_row.columns, self.columns
                ), "X_row should have the same columns as self.X or self.merged_cols!"
                X_row_merged = merge_categorical_columns(
                    X_row,
                    self.onehot_dict,
                    not_encoded_dict=self.onehot_notencoded,
                    drop_regular=False,
                )[self.merged_cols]
            shap_values = self.get_shap_row(X_row=X_row, pos_label=pos_label)

        return get_contrib_df(
            shap_base_value=self.shap_base_value(pos_label),
            shap_values=shap_values.values[0],
            X_row=remove_cat_names(
                X_row_merged, self.onehot_dict, self.onehot_notencoded
            ),
            topx=topx,
            cutoff=cutoff,
            sort=sort,
            cols=cols,
        )

    @insert_pos_label
    def get_contrib_summary_df(
        self,
        index=None,
        X_row=None,
        topx=None,
        cutoff=None,
        round=2,
        sort="abs",
        pos_label=None,
    ):
        """Takes a contrib_df, and formats it to a more human readable format

        Args:
          index: index to show contrib_summary_df for
          X_row (pd.DataFrame, single row): single row of feature for which
                to calculate contrib_df. Can us this instead of index
          topx: Only show topx highest features(Default value = None)
          cutoff: Only show features above cutoff (Default value = None)
          round: round figures (Default value = 2)
          sort({'abs', 'high-to-low', 'low-to-high', 'importance'}, optional): sort by
                    absolute shap value, or from high to low, or low to high, or
                    ordered by the global shap importances.
                    Defaults to 'abs'.
          pos_label: Positive class (Default value = None)

        Returns:
          pd.DataFrame
        """
        contrib_df = self.get_contrib_df(index, X_row, topx, cutoff, sort, pos_label)
        return get_contrib_summary_df(
            contrib_df,
            model_output=self.model_output,
            round=round,
            units=self.units,
            na_fill=self.na_fill,
        )

    @insert_pos_label
    def get_interactions_df(self, col, topx=None, cutoff=None, pos_label=None):
        """dataframe of mean absolute shap interaction values for col

        Args:
          col: Feature to get interactions_df for
          topx: Only display topx most important features (Default value = None)
          cutoff: Only display features with mean abs shap of at least cutoff (Default value = None)
          pos_label: Positive class  (Default value = None)

        Returns:
          pd.DataFrame

        """
        importance_df = get_mean_absolute_shap_df(
            self.merged_cols,
            self.shap_interaction_values_for_col(col, pos_label=pos_label),
        )

        if topx is None:
            topx = len(importance_df)
        if cutoff is None:
            cutoff = importance_df["MEAN_ABS_SHAP"].min()
        return importance_df[importance_df["MEAN_ABS_SHAP"] >= cutoff].head(topx)

    @insert_pos_label
    def pdp_df(
        self,
        col,
        index=None,
        X_row=None,
        drop_na=True,
        sample=500,
        n_grid_points=10,
        pos_label=None,
        sort="freq",
    ):
        """Return a pdp_df for generating partial dependence plots.

        Args:
            col (str): Feature to generate partial dependence for.
            index ({int, str}, optional): Index to include on first row
                of pdp_df. Defaults to None.
            X_row (pd.DataFrame, optional): Single row to put on first row of pdp_df.
                Defaults to None.
            drop_na (bool, optional): Drop self.na_fill values. Defaults to True.
            sample (int, optional): Sample size for pdp_df. Defaults to 500.
            n_grid_points (int, optional): Number of grid points on x axis.
                Defaults to 10.
            pos_label ([type], optional): [description]. Defaults to None.
            sort (str, optional): For categorical features: how to sort:
             'alphabet', 'freq', 'shap'. Defaults to 'freq'.

        Returns:
            pd.DataFrame
        """
        assert (
            col in self.X.columns or col in self.onehot_cols
        ), f"{col} not in columns of dataset"
        if col in self.onehot_cols:
            grid_values = self.ordered_cats(col, n_grid_points, sort)
            if index is not None or X_row is not None:
                val, pred = self.get_col_value_plus_prediction(col, index, X_row)
                if val not in grid_values:
                    grid_values[-1] = val
            features = self.onehot_dict[col]
        elif col in self.categorical_cols:
            features = col
            grid_values = self.ordered_cats(col, n_grid_points, sort)
            if index is not None or X_row is not None:
                val, pred = self.get_col_value_plus_prediction(col, index, X_row)
                if val not in grid_values:
                    grid_values[-1] = val
        else:
            features = col
            if drop_na:
                vals = np.delete(
                    self.X[col].values,
                    np.where(self.X[col].values == self.na_fill),
                    axis=0,
                )
                grid_values = get_grid_points(vals, n_grid_points=n_grid_points)
            else:
                grid_values = get_grid_points(
                    self.X[col].values, n_grid_points=n_grid_points
                )
            if index is not None or X_row is not None:
                val, pred = self.get_col_value_plus_prediction(col, index, X_row)
                if val not in grid_values:
                    grid_values = np.sort(np.append(grid_values, val))

        if index is not None:
            X_row = self.get_X_row(index)
        if X_row is not None:
            if matching_cols(X_row.columns, self.merged_cols):
                X_row = X_cats_to_X(X_row, self.onehot_dict, self.X.columns)
            else:
                assert matching_cols(
                    X_row.columns, self.columns
                ), "X_row should have the same columns as self.X or self.merged_cols!"

            if isinstance(features, str) and drop_na:  # regular col, not onehotencoded
                sample_size = min(
                    sample, len(self.X[(self.X[features] != self.na_fill)]) - 1
                )
                sampleX = pd.concat(
                    [
                        X_row,
                        self.X[(self.X[features] != self.na_fill)].sample(sample_size),
                    ],
                    ignore_index=True,
                    axis=0,
                )
            else:
                sample_size = min(sample, len(self.X) - 1)
                sampleX = pd.concat(
                    [X_row, self.X.sample(sample_size)], ignore_index=True, axis=0
                )
        else:
            if isinstance(features, str) and drop_na:  # regular col, not onehotencoded
                sample_size = min(
                    sample, len(self.X[(self.X[features] != self.na_fill)]) - 1
                )
                sampleX = self.X[(self.X[features] != self.na_fill)].sample(sample_size)
            else:
                sampleX = self.X.sample(min(sample, len(self.X)))

        pdp_df = get_pdp_df(
            model=self.model,
            X_sample=sampleX,
            feature=features,
            n_grid_points=n_grid_points,
            pos_label=pos_label,
            grid_values=grid_values,
            is_classifier=self.is_classifier,
            cast_to_float32=(self.shap == "skorch"),
        )

        if all([str(c).startswith(col + "_") for c in pdp_df.columns]):
            pdp_df.columns = [str(c)[len(col) + 1 :] for c in pdp_df.columns]
        if self.is_classifier and self.model_output == "probability":
            pdp_df = pdp_df.multiply(100)
        return pdp_df

    @insert_pos_label
    def plot_importances(self, kind="shap", topx=None, round=3, pos_label=None):
        """plot barchart of importances in descending order.

        Args:
          type(str, optional): shap' for mean absolute shap values, 'permutation' for
                    permutation importances, defaults to 'shap'
          topx(int, optional, optional): Only return topx features, defaults to None
          kind:  (Default value = 'shap')
          round:  (Default value = 3)
          pos_label:  (Default value = None)

        Returns:
          plotly.fig: fig

        """
        importances_df = self.get_importances_df(
            kind=kind, topx=topx, pos_label=pos_label
        )
        if kind == "shap":
            if self.target:
                title = f"Average impact on predicted {self.target}<br>(mean absolute SHAP value)"
            else:
                title = "Average impact on prediction<br>(mean absolute SHAP value)"

            units = self.units
        else:
            title = f"Permutation Importances <br>(decrease in metric '{self.metric.__name__}'' with randomized feature)"
            units = ""
        if self.descriptions:
            descriptions = self.description_list(importances_df.Feature)
            return plotly_importances_plot(
                importances_df, descriptions, round=round, units=units, title=title
            )
        else:
            return plotly_importances_plot(
                importances_df, round=round, units=units, title=title
            )

    @insert_pos_label
    def plot_importances_detailed(
        self,
        highlight_index=None,
        topx=None,
        max_cat_colors=5,
        plot_sample=None,
        pos_label=None,
    ):
        """Plot barchart of mean absolute shap value.

        Displays all individual shap value for each feature in a horizontal
        scatter chart in descending order by mean absolute shap value.

        Args:
          highlight_index (str or int): index to highlight
          topx(int, optional): Only display topx most important features,
            defaults to None
          max_cat_colors (int, optional): for categorical features, maximum number
            of categories to label with own color. Defaults to 5.
          plot_sample (int, optional): Instead of all points only plot a random
            sample of points. Defaults to None (=all points)
          pos_label: positive class (Default value = None)

        Returns:
          plotly.Fig

        """
        plot_idxs = self.get_idx_sample(plot_sample, highlight_index)
        highlight_index = self.get_index(highlight_index)

        if self.is_classifier:
            pos_label_str = self.labels[pos_label]
            if self.model_output == "probability":
                if self.target:
                    title = f"Impact of feature on predicted probability {self.target}={pos_label_str} <br> (SHAP values)"
                else:
                    title = (
                        "Impact of Feature on Prediction probability <br> (SHAP values)"
                    )
            elif self.model_output == "logodds":
                title = "Impact of Feature on predicted logodds <br> (SHAP values)"
        elif self.is_regression:
            if self.target:
                title = (
                    f"Impact of Feature on Predicted {self.target} <br> (SHAP values)"
                )
            else:
                title = "Impact of Feature on Prediction<br> (SHAP values)"

        cols = self.get_importances_df(kind="shap", topx=topx, pos_label=pos_label)[
            "Feature"
        ].values.tolist()

        return plotly_shap_scatter_plot(
            self.X_merged[cols].iloc[plot_idxs],
            self.get_shap_values_df(pos_label)[cols].iloc[plot_idxs],
            cols,
            idxs=self.idxs[plot_idxs],
            highlight_index=highlight_index,
            title=title,
            na_fill=self.na_fill,
            max_cat_colors=max_cat_colors,
        )

    @insert_pos_label
    def plot_contributions(
        self,
        index=None,
        X_row=None,
        topx=None,
        cutoff=None,
        sort="abs",
        orientation="vertical",
        higher_is_better=True,
        round=2,
        pos_label=None,
    ):
        """plot waterfall plot of shap value contributions to the model prediction for index.

        Args:
            index(int or str): index for which to display prediction
            X_row (pd.DataFrame single row): a single row of a features to plot
                shap contributions for. Can use this instead of index for
                what-if scenarios.
            topx(int, optional, optional): Only display topx features,
                        defaults to None
            cutoff(float, optional, optional): Only display features with at least
                        cutoff contribution, defaults to None
            sort({'abs', 'high-to-low', 'low-to-high', 'importance'}, optional):
                sort by absolute shap value, or from high to low,
                or low to high, or by order of shap feature importance.
                Defaults to 'abs'.
            orientation({'vertical', 'horizontal'}): Horizontal or vertical bar chart.
                    Horizontal may be better if you have lots of features.
                    Defaults to 'vertical'.
            higher_is_better (bool): if True, up=green, down=red. If false reversed.
                Defaults to True.
            round(int, optional, optional): round contributions to round precision,
                        defaults to 2
            pos_label:  (Default value = None)

        Returns:
            plotly.Fig: fig

        """
        assert orientation in ["vertical", "horizontal"]
        contrib_df = self.get_contrib_df(
            index=index,
            X_row=X_row,
            topx=topx,
            cutoff=cutoff,
            sort=sort,
            pos_label=pos_label,
        )
        return plotly_contribution_plot(
            contrib_df,
            model_output=self.model_output,
            orientation=orientation,
            round=round,
            higher_is_better=higher_is_better,
            target=self.target,
            units=self.units,
        )

    def get_idx_sample(
        self,
        sample_size=None,
        include_index=None,
        outlier_array1=None,
        outlier_array2=None,
    ):
        """returns a random sample of integer indexes, making sure that
        include_index is included. Outlier indexes can be excluded.

        Args:
            sample_size: Number of (random) samples to return
            include_index: index that has to be included, independent of random draw
            outlier_array1: array to exclude all indexes with values <> 1.5*IQR from.
            outlier_array2: array to exclude all indexes with values <> 1.5*IQR from.
        """

        idx_sample = np.arange(0, len(self))
        if sample_size is None and outlier_array1 is None and outlier_array2 is None:
            return idx_sample
        else:
            if outlier_array1 is not None:
                q1, q3 = np.nanpercentile(outlier_array1, [25, 75])
                lb, ub = q1 - 1.5 * (q3 - q1), q3 + 1.5 * (q3 - q1)
                idx_sample = idx_sample[(outlier_array1 >= lb) & (outlier_array1 <= ub)]
            if outlier_array2 is not None:
                q1, q3 = np.nanpercentile(outlier_array2[idx_sample], [25, 75])
                lb, ub = q1 - 1.5 * (q3 - q1), q3 + 1.5 * (q3 - q1)
                idx_sample = idx_sample[
                    (outlier_array2[idx_sample] >= lb)
                    & (outlier_array2[idx_sample] <= ub)
                ]

            if sample_size is not None and sample_size < len(idx_sample):
                assert sample_size >= 0, "sample_size should be a positive integer!"
                idx_sample = np.random.choice(idx_sample, sample_size, replace=False)

            if include_index is not None:
                if isinstance(include_index, str):
                    if include_index not in self.idxs:
                        raise ValueError(f"{include_index} could not be found in idxs!")
                    include_index = self.idxs.get_loc(include_index)
                if include_index not in idx_sample and include_index < len(self):
                    idx_sample = np.append(idx_sample, include_index)
            return idx_sample

    @insert_pos_label
    def plot_dependence(
        self,
        col,
        color_col=None,
        highlight_index=None,
        topx=None,
        sort="alphabet",
        max_cat_colors=5,
        round=3,
        plot_sample=None,
        remove_outliers=False,
        pos_label=None,
    ):
        """plot shap dependence

        Plots a shap dependence plot:
            - on the x axis the possible values of the feature `col`
            - on the y axis the associated individual shap values

        Args:
          col(str): feature to be displayed
          color_col(str): if color_col provided then shap values colored (blue-red)
                    according to feature color_col (Default value = None)
          highlight_index: individual observation to be highlighed in the plot.
                    (Default value = None)
          topx (int, optional): for categorical features only display topx
                categories.
          sort (str): for categorical features, how to sort the categories:
                alphabetically 'alphabet', most frequent first 'freq',
                highest mean absolute value first 'shap'. Defaults to 'alphabet'.
          max_cat_colors (int, optional): for categorical features, maximum number
                of categories to label with own color. Defaults to 5.
          round (int, optional): rounding to apply to floats. Defaults to 3.
          plot_sample (int, optional): Instead of all points only plot a random
            sample of points. Defaults to None (=all points)
          remove_outliers (bool, optional): remove observations that are >1.5*IQR
            in either col or color_col. Defaults to False.
          pos_label: positive class (Default value = None)

        Returns:

        """

        plot_idxs = self.get_idx_sample(
            plot_sample,
            highlight_index,
            self.get_col(col).values
            if remove_outliers and col not in self.cat_cols
            else None,
            self.get_col(color_col).values
            if remove_outliers
            and color_col is not None
            and color_col not in self.cat_cols
            else None,
        )
        highlight_index = self.get_index(highlight_index)

        if color_col is None:
            X_color_col = None
        else:
            X_color_col = self.get_col(color_col).iloc[plot_idxs]

        if col in self.cat_cols:
            return plotly_shap_violin_plot(
                self.get_col(col).iloc[plot_idxs],
                self.get_shap_values_df(pos_label)[col].iloc[plot_idxs].values,
                X_color_col,
                highlight_index=highlight_index,
                idxs=self.idxs[plot_idxs],
                round=round,
                cats_order=self.ordered_cats(col, topx, sort),
                max_cat_colors=max_cat_colors,
            )
        else:
            return plotly_dependence_plot(
                self.get_col(col).iloc[plot_idxs],
                self.get_shap_values_df(pos_label)[col].iloc[plot_idxs].values,
                X_color_col,
                na_fill=self.na_fill,
                units=self.units,
                highlight_index=highlight_index,
                idxs=self.idxs[plot_idxs],
                round=round,
            )

    @insert_pos_label
    def plot_interaction(
        self,
        col,
        interact_col,
        highlight_index=None,
        topx=10,
        sort="alphabet",
        max_cat_colors=5,
        plot_sample=None,
        remove_outliers=False,
        pos_label=None,
    ):
        """plots a dependence plot for shap interaction effects

        Args:
          col(str): feature for which to find interaction values
          interact_col(str): feature for which interaction value are displayed
          highlight_index(str, optional): index that will be highlighted, defaults to None
          topx (int, optional): number of categorical features to display in violin plots.
          sort (str, optional): how to sort categorical features in violin plots.
                Should be in {'alphabet', 'freq', 'shap'}.
          max_cat_colors (int, optional): for categorical features, maximum number
                of categories to label with own color. Defaults to 5.
          plot_sample (int, optional): Instead of all points only plot a random
            sample of points. Defaults to None (=all points)
          remove_outliers (bool, optional): remove observations that are >1.5*IQR
            in either col or color_col. Defaults to False.
          pos_label:  (Default value = None)

        Returns:
          plotly.Fig: Plotly Fig

        """
        plot_idxs = self.get_idx_sample(
            plot_sample,
            highlight_index,
            self.get_col(col).values
            if remove_outliers and col not in self.cat_cols
            else None,
            self.get_col(interact_col).values
            if remove_outliers and interact_col not in self.cat_cols
            else None,
        )
        highlight_index = self.get_index(highlight_index)

        if col in self.cat_cols:
            return plotly_shap_violin_plot(
                self.get_col(col).iloc[plot_idxs],
                self.shap_interaction_values_for_col(
                    col, interact_col, pos_label=pos_label
                )[plot_idxs],
                self.get_col(interact_col).iloc[plot_idxs],
                interaction=True,
                units=self.units,
                highlight_index=highlight_index,
                idxs=self.idxs[plot_idxs],
                cats_order=self.ordered_cats(col, topx, sort),
                max_cat_colors=max_cat_colors,
            )
        else:
            return plotly_dependence_plot(
                self.get_col(col).iloc[plot_idxs],
                self.shap_interaction_values_for_col(
                    col, interact_col, pos_label=pos_label
                )[plot_idxs],
                self.get_col(interact_col).iloc[plot_idxs],
                interaction=True,
                units=self.units,
                highlight_index=highlight_index,
                idxs=self.idxs[plot_idxs],
            )

    @insert_pos_label
    def plot_interactions_importance(self, col, topx=None, pos_label=None):
        """plot mean absolute shap interaction value for col.

        Args:
          col: column for which to generate shap interaction value
          topx(int, optional, optional): Only return topx features, defaults to None
          pos_label:  (Default value = None)

        Returns:
          plotly.fig: fig

        """
        interactions_df = self.get_interactions_df(col, topx=topx, pos_label=pos_label)
        title = f"Average interaction shap values for {col}"
        return plotly_importances_plot(interactions_df, units=self.units, title=title)

    @insert_pos_label
    def plot_interactions_detailed(
        self,
        col,
        highlight_index=None,
        topx=None,
        max_cat_colors=5,
        plot_sample=None,
        pos_label=None,
    ):
        """Plot barchart of mean absolute shap interaction values

        Displays all individual shap interaction values for each feature in a
        horizontal scatter chart in descending order by mean absolute shap value.

        Args:
          col(type]): feature for which to show interactions summary
          highlight_index (str or int): index to highlight
          topx(int, optional): only show topx most important features, defaults to None
          max_cat_colors (int, optional): for categorical features, maximum number
            of categories to label with own color. Defaults to 5.
          plot_sample (int, optional): Instead of all points only plot a random
            sample of points. Defaults to None (=all points)
          pos_label: positive class (Default value = None)

        Returns:
          fig
        """
        plot_idxs = self.get_idx_sample(plot_sample, highlight_index)
        highlight_index = self.get_index(highlight_index)

        interact_cols = self.top_shap_interactions(col, pos_label=pos_label)
        shap_df = pd.DataFrame(
            self.shap_interaction_values_for_col(col, pos_label=pos_label),
            columns=self.merged_cols,
        ).iloc[plot_idxs]
        if topx is None:
            topx = len(interact_cols)
        title = f"Shap interaction values for {col}"
        return plotly_shap_scatter_plot(
            self.X_merged.iloc[plot_idxs],
            shap_df,
            interact_cols[:topx],
            title=title,
            idxs=self.idxs[plot_idxs],
            highlight_index=highlight_index,
            na_fill=self.na_fill,
            max_cat_colors=max_cat_colors,
        )

    @insert_pos_label
    def plot_pdp(
        self,
        col,
        index=None,
        X_row=None,
        drop_na=True,
        sample=100,
        gridlines=100,
        gridpoints=10,
        sort="freq",
        round=2,
        pos_label=None,
    ):
        """plot partial dependence plot (pdp)

        returns plotly fig for a partial dependence plot showing ice lines
        for num_grid_lines rows, average pdp based on sample of sample.
        If index is given, display pdp for this specific index.

        Args:
          col(str): feature to display pdp graph for
          index(int or str, optional, optional): index to highlight in pdp graph,
                    defaults to None
          X_row (pd.Dataframe, single row, optional): a row of features to highlight
                predictions for. Alternative to passing index.
          drop_na(bool, optional, optional): if true drop samples with value
                    equal to na_fill, defaults to True
          sample(int, optional, optional): sample size on which the average
                    pdp will be calculated, defaults to 100
          gridlines(int, optional): number of ice lines to display,
                    defaults to 100
          gridpoints(ints: int, optional): number of points on the x axis
                    to calculate the pdp for, defaults to 10
          sort (str, optional): For categorical features: how to sort:
             'alphabet', 'freq', 'shap'. Defaults to 'freq'.
          round (int, optional): round float prediction to number of digits.
            Defaults to 2.
          pos_label:  (Default value = None)

        Returns:
          plotly.Fig: fig

        """
        pdp_df = self.pdp_df(
            col,
            index,
            X_row,
            drop_na=drop_na,
            sample=sample,
            n_grid_points=gridpoints,
            pos_label=pos_label,
            sort=sort,
        )
        units = "Predicted %" if self.model_output == "probability" else self.units
        if index is not None or X_row is not None:
            col_value, pred = self.get_col_value_plus_prediction(
                col, index=index, X_row=X_row, pos_label=pos_label
            )
            if (
                col in self.cat_cols
                and col_value not in pdp_df.columns
                and col_value[len(col) + 1 :] in pdp_df.columns
            ):
                col_value = col_value[len(col) + 1 :]
            return plotly_pdp(
                pdp_df,
                display_index=0,  # the idx to be displayed is always set to the first row by self.pdp_df()
                index_feature_value=col_value,
                index_prediction=pred,
                feature_name=col,
                num_grid_lines=min(gridlines, sample, len(self.X)),
                round=round,
                target=self.target,
                units=units,
            )
        else:
            return plotly_pdp(
                pdp_df,
                feature_name=col,
                num_grid_lines=min(gridlines, sample, len(self.X)),
                round=round,
                target=self.target,
                units=units,
            )


class ClassifierExplainer(BaseExplainer):
    """ """

    def __init__(
        self,
        model,
        X: pd.DataFrame,
        y: pd.Series = None,
        permutation_metric: Callable = roc_auc_score,
        shap: str = "guess",
        X_background: pd.DataFrame = None,
        model_output: str = "probability",
        cats: Union[List, Dict] = None,
        cats_notencoded: Dict = None,
        idxs: pd.Index = None,
        index_name: str = None,
        target: str = None,
        descriptions: Dict = None,
        n_jobs: int = None,
        permutation_cv: int = None,
        cv: int = None,
        na_fill: float = -999,
        precision: str = "float64",
        shap_kwargs: Dict = None,
        labels: List = None,
        pos_label: int = 1,
    ):
        """
        Explainer for classification models. Defines the shap values for
        each possible class in the classification.

        You assign the positive label class afterwards with e.g. explainer.pos_label=0

        In addition defines a number of plots specific to classification problems
        such as a precision plot, confusion matrix, roc auc curve and pr auc curve.

        Compared to BaseExplainer defines two additional parameters

        Args:
            model: a model with a scikit-learn compatible .fit and .predict methods
            X (pd.DataFrame): a pd.DataFrame with your model features
            y (pd.Series): Dependent variable of your model, defaults to None
            permutation_metric (function or str): is a scikit-learn compatible
                metric function (or string). Defaults to r2_score
            shap (str): type of shap_explainer to fit: 'tree', 'linear', 'kernel'.
                Defaults to 'guess'.
            X_background (pd.DataFrame): background X to be used by shap
                explainers that need a background dataset (e.g. shap.KernelExplainer
                or shap.TreeExplainer with boosting models and
                model_output='probability').
            model_output (str): model_output of shap values, either 'raw',
                'logodds' or 'probability'. Defaults to 'raw' for regression and
                'probability' for classification.
            cats ({dict, list}): dict of features that have been
                onehotencoded. e.g. cats={'Sex':['Sex_male', 'Sex_female']}.
                If all encoded columns are underscore-seperated (as above), can simply
                pass a list of prefixes: cats=['Sex']. Allows to
                group onehot encoded categorical variables together in
                various plots. Defaults to None.
            cats_notencoded (dict): value to display when all onehot encoded
                columns are equal to zero. Defaults to 'NOT_ENCODED' for each
                onehot col.
            idxs (pd.Series): list of row identifiers. Can be names, id's, etc.
                Defaults to X.index.
            index_name (str): identifier for row indexes. e.g. index_name='Passenger'.
                Defaults to X.index.name or idxs.name.
            target: name of the predicted target, e.g. "Survival",
                "Ticket price", etc. Defaults to y.name.
            n_jobs (int): for jobs that can be parallelized using joblib,
                how many processes to split the job in. For now only used
                for calculating permutation importances. Defaults to None.
            permutation_cv (int): Deprecated! Use parameter cv instead!
                (now also works for calculating metrics)
            cv (int): If not None then permutation importances and metrics
                will get calculated using cross validation across X. Use this
                when you are passing the training set to the explainer.
                Defaults to None.
            na_fill (int): The filler used for missing values, defaults to -999.
            precision: precision with which to store values. Defaults to "float64".
            shap_kwargs(dict): dictionary of keyword arguments to be passed to the shap explainer.
                most typically used to supress an additivity check e.g. `shap_kwargs=dict(check_additivity=False)`
            labels(list): list of str labels for the different classes,
                        defaults to e.g. ['0', '1'] for a binary classification
            pos_label: class that should be used as the positive class,
                        defaults to 1
        """
        super().__init__(
            model,
            X,
            y,
            permutation_metric,
            shap,
            X_background,
            model_output,
            cats,
            cats_notencoded,
            idxs,
            index_name,
            target,
            descriptions,
            n_jobs,
            permutation_cv,
            cv,
            na_fill,
            precision,
            shap_kwargs,
        )

        assert hasattr(model, "predict_proba"), (
            "for ClassifierExplainer, model should be a scikit-learn "
            "compatible *classifier* model that has a predict_proba(...) "
            f"method, so not a {type(model)}! If you are using e.g an SVM "
            "with hinge loss (which does not support predict_proba), you "
            "can try the following monkey patch:\n\n"
            "import types\n"
            "def predict_proba(self, X):\n"
            "    pred = self.predict(X)\n"
            "    return np.array([1-pred, pred]).T\n"
            "model.predict_proba = types.MethodType(predict_proba, model)\n"
        )

        self._params_dict = {
            **self._params_dict,
            **dict(labels=labels, pos_label=pos_label),
        }

        if not self.y_missing:
            self.y = self.y.astype("int16")
        if (
            self.categorical_cols
            and model_output == "probability"
            and not isinstance(self.model, Pipeline)
        ):
            print(
                "Warning: Models that deal with categorical features directly "
                f"such as {self.model.__class__.__name__} are incompatible with model_output='probability'"
                " for now. So setting model_output='logodds'...",
                flush=True,
            )
            self.model_output = "logodds"
        if labels is not None:
            self.labels = labels
        elif hasattr(self.model, "classes_"):
            self.labels = [str(cls) for cls in self.model.classes_]
        else:
            self.labels = [str(i) for i in range(self.y.nunique())]
        self.pos_label = pos_label
        self.is_classifier = True
        if safe_isinstance(
            self.model, "RandomForestClassifier", "ExtraTreesClassifier"
        ):
            print(
                "Detected RandomForestClassifier model: "
                "Changing class type to RandomForestClassifierExplainer...",
                flush=True,
            )
            self.__class__ = RandomForestClassifierExplainer
        if str(type(self.model)).endswith("XGBClassifier'>"):
            print(
                "Detected XGBClassifier model: "
                "Changing class type to XGBClassifierExplainer...",
                flush=True,
            )
            self.__class__ = XGBClassifierExplainer
            if len(self.labels) > 2 and self.model_output == "probability":
                print(
                    "model_output=='probability' does not work with multiclass "
                    "XGBClassifier models, so settings model_output='logodds'..."
                )
                self.model_output = "logodds"

        _ = self.shap_explainer

    @property
    def pos_label(self):
        return self._pos_label

    @pos_label.setter
    def pos_label(self, label):
        if label is None or (
            isinstance(label, int) and label >= 0 and label < len(self.labels)
        ):
            self._pos_label = label
        elif isinstance(label, str) and label in self.labels:
            self._pos_label = self.pos_label_index(label)
        else:
            raise ValueError(f"'{label}' not in labels")

    @property
    def pos_label_str(self):
        """return str label of self.pos_label"""
        return self.labels[self.pos_label]

    def pos_label_index(self, pos_label):
        """return int index of pos_label_str"""
        if isinstance(pos_label, int):
            assert pos_label >= 0 and pos_label <= len(
                self.labels
            ), f"pos_label={pos_label}, but should be >= 0 and <= {len(self.labels)-1}!"
            return pos_label
        elif isinstance(pos_label, str):
            assert (
                pos_label in self.labels
            ), f"Unknown pos_label. {pos_label} not in self.labels!"
            return self.labels.index(pos_label)
        raise ValueError("pos_label should either be int or str in self.labels!")

    @insert_pos_label
    def y_binary(self, pos_label):
        """for multiclass problems returns one-vs-rest array of [1,0] pos_label"""
        if not hasattr(self, "_y_binaries"):
            if not self.y_missing:
                self._y_binaries = [
                    np.where(self.y.values == i, 1, 0) for i in range(self.y.nunique())
                ]
            else:
                self._y_binaries = [self.y.values for i in range(len(self.labels))]
        return self._y_binaries[pos_label]

    @property
    def pred_probas_raw(self):
        """returns pred_probas with probability for each class"""
        if not hasattr(self, "_pred_probas"):
            print("Calculating prediction probabilities...", flush=True)
            assert hasattr(
                self.model, "predict_proba"
            ), "model does not have a predict_proba method!"
            if self.shap == "skorch":
                self._pred_probas = self.model.predict_proba(self.X.copy().values).astype(
                    self.precision
                )
            else:
                warnings.filterwarnings("ignore", category=UserWarning)
                self._pred_probas = self.model.predict_proba(self.X.copy()).astype(
                    self.precision
                )
                warnings.filterwarnings("default", category=UserWarning)
        return self._pred_probas

    @property
    def pred_percentiles_raw(self):
        """ """
        if not hasattr(self, "_pred_percentiles_raw"):
            print("Calculating pred_percentiles...", flush=True)
            self._pred_percentiles_raw = (
                pd.DataFrame(self.pred_probas_raw)
                .rank(method="min")
                .divide(len(self.pred_probas_raw))
                .values
            )
        return self._pred_percentiles_raw

    @insert_pos_label
    def pred_probas(self, pos_label=None):
        """returns pred_proba for pos_label class"""
        return self.pred_probas_raw[:, pos_label]

    @insert_pos_label
    def pred_percentiles(self, pos_label=None):
        """returns ranks for pos_label class"""
        return self.pred_percentiles_raw[:, pos_label]

    @insert_pos_label
    def permutation_importances(self, pos_label=None):
        """Permutation importances"""
        if not hasattr(self, "_perm_imps"):
            print(
                "Calculating permutation importances (if slow, try setting n_jobs parameter)...",
                flush=True,
            )
            self._perm_imps = [
                cv_permutation_importances(
                    self.model,
                    self.X,
                    self.y,
                    self.metric,
                    onehot_dict=self.onehot_dict,
                    cv=self.cv,
                    needs_proba=self.is_classifier,
                    pos_label=label,
                    pass_nparray=(self.shap == "skorch"),
                ).sort_values("Importance", ascending=False)
                for label in range(len(self.labels))
            ]

        return self._perm_imps[pos_label]

    @property
    def shap_explainer(self):
        """Initialize SHAP explainer.

        Taking into account model type and model_output
        """
        if not hasattr(self, "_shap_explainer"):
            model_str = (
                str(type(self.model))
                .replace("'", "")
                .replace("<", "")
                .replace(">", "")
                .split(".")[-1]
            )
            if self.shap == "tree":
                if safe_isinstance(
                    self.model,
                    "XGBClassifier",
                    "LGBMClassifier",
                    "CatBoostClassifier",
                    "GradientBoostingClassifier",
                    "HistGradientBoostingClassifier",
                ):
                    if self.model_output == "probability":
                        if self.X_background is None:
                            print(
                                f"Note: model_output=='probability'. For {model_str} shap values normally get "
                                "calculated against X_background, but paramater X_background=None, "
                                "so using X instead"
                            )
                        print(
                            "Generating self.shap_explainer = shap.TreeExplainer(model, "
                            f"{'X_background' if self.X_background is not None else 'X'}"
                            ", model_output='probability', feature_perturbation='interventional')..."
                        )
                        print(
                            "Note: Shap interaction values will not be available. "
                            "If shap values in probability space are not necessary you can "
                            "pass model_output='logodds' to get shap values in logodds without the need for "
                            "a background dataset and also working shap interaction values..."
                        )
                        self._shap_explainer = shap.TreeExplainer(
                            self.model,
                            self.X_background
                            if self.X_background is not None
                            else self.X,
                            model_output="probability",
                            feature_perturbation="interventional",
                        )
                        self.interactions_should_work = False
                    else:
                        self.model_output = "logodds"
                        print(
                            f"Generating self.shap_explainer = shap.TreeExplainer(model{', X_background' if self.X_background is not None else ''})"
                        )
                        self._shap_explainer = shap.TreeExplainer(
                            self.model, self.X_background
                        )
                else:
                    if self.model_output == "probability":
                        print(
                            f"Note: model_output=='probability', so assuming that raw shap output of {model_str} is in probability space..."
                        )
                    print(
                        f"Generating self.shap_explainer = shap.TreeExplainer(model{', X_background' if self.X_background is not None else ''})"
                    )
                    self._shap_explainer = shap.TreeExplainer(
                        self.model, self.X_background
                    )

            elif self.shap == "linear":
                if self.model_output == "probability":
                    print(
                        "Note: model_output='probability' is currently not supported for linear classifiers "
                        "models with shap. So defaulting to model_output='logodds' "
                        "If you really need probability outputs use shap='kernel' instead."
                    )
                    self.model_output = "logodds"
                if self.X_background is None:
                    print(
                        "Note: shap values for shap='linear' get calculated against "
                        "X_background, but paramater X_background=None, so using X instead..."
                    )
                print(
                    "Generating self.shap_explainer = shap.LinearExplainer(model, "
                    f"{'X_background' if self.X_background is not None else 'X'})..."
                )

                self._shap_explainer = shap.LinearExplainer(
                    self.model,
                    self.X_background if self.X_background is not None else self.X,
                )
            elif self.shap == "deep":
                print(
                    "Generating self.shap_explainer = "
                    "shap.DeepExplainer(model, X_background)"
                )
                print(
                    "Warning: shap values for shap.DeepExplainer get "
                    "calculated against X_background, but paramater "
                    "X_background=None, so using shap.sample(X, 5) instead"
                )
                self._shap_explainer = shap.DeepExplainer(
                    self.model,
                    self.X_background
                    if self.X_background is not None
                    else shap.sample(self.X, 5),
                )
            elif self.shap == "skorch":
                import torch

                print(
                    "Generating self.shap_explainer = "
                    "shap.DeepExplainer(model, X_background)"
                )
                print(
                    "Warning: shap values for shap.DeepExplainer get "
                    "calculated against X_background, but paramater "
                    "X_background=None, so using shap.sample(X, 5) instead"
                )
                self._shap_explainer = shap.DeepExplainer(
                    self.model.module_,
                    torch.tensor(
                        self.X_background.values
                        if self.X_background is not None
                        else shap.sample(self.X, 5).values
                    ),
                )
            elif self.shap == "kernel":
                if self.X_background is None:
                    print(
                        "Note: shap values for shap='kernel' normally get calculated against "
                        "X_background, but paramater X_background=None, so setting "
                        "X_background=shap.sample(X, 50)..."
                    )
                if self.model_output != "probability":
                    print(
                        "Note: for ClassifierExplainer shap='kernel' defaults to model_output='probability"
                    )
                    self.model_output = "probability"
                print(
                    "Generating self.shap_explainer = shap.KernelExplainer(model, "
                    f"{'X_background' if self.X_background is not None else 'X'}"
                    ", link='identity')"
                )

                def model_predict(data_asarray):
                    data_asframe = pd.DataFrame(data_asarray, columns=self.columns)
                    return self.model.predict_proba(data_asframe.copy())

                self._shap_explainer = shap.KernelExplainer(
                    model_predict,
                    self.X_background
                    if self.X_background is not None
                    else shap.sample(self.X, 50),
                    link="identity",
                )
        return self._shap_explainer

    @insert_pos_label
    def shap_base_value(self, pos_label=None):
        """SHAP base value: average outcome of population"""
        if not hasattr(self, "_shap_base_value"):
            _ = self.get_shap_values_df()  # CatBoost needs to have shap values calculated before expected value for some reason
            self._shap_base_value = self.shap_explainer.expected_value
            if (
                isinstance(self._shap_base_value, np.ndarray)
                and len(self._shap_base_value) == 1
            ):
                self._shap_base_value = self._shap_base_value[0]
            if isinstance(self._shap_base_value, np.ndarray):
                self._shap_base_value = list(self._shap_base_value)
            if len(self.labels) == 2 and isinstance(
                self._shap_base_value, (np.floating, float)
            ):
                if self.model_output == "probability":
                    self._shap_base_value = [
                        1 - self._shap_base_value,
                        self._shap_base_value,
                    ]
                else:  # assume logodds
                    self._shap_base_value = [
                        -self._shap_base_value,
                        self._shap_base_value,
                    ]
            assert len(self._shap_base_value) == len(self.labels), (
                f"len(shap_explainer.expected_value)={len(self._shap_base_value)}"
                + f"and len(labels)={len(self.labels)} do not match!"
            )
            if self.model_output == "probability":
                for shap_base_value in self._shap_base_value:
                    assert shap_base_value >= 0.0 and shap_base_value <= 1.0, (
                        f"Shap base value does not look like a probability: {self._shap_base_value}. "
                        "Try setting model_output='logodds'."
                    )
        return self._shap_base_value[pos_label]

    @insert_pos_label
    def get_shap_values_df(self, pos_label=None):
        """SHAP Values"""
        if not hasattr(self, "_shap_values_df"):
            print("Calculating shap values...", flush=True)
            if self.shap == "skorch":
                import torch

                _shap_values = self.shap_explainer.shap_values(
                    torch.tensor(self.X.values.astype("float32")), **self.shap_kwargs
                )
            else:
                _shap_values = self.shap_explainer.shap_values(
                    self.X.values, **self.shap_kwargs
                )

            if len(self.labels) == 2:
                if (
                    isinstance(_shap_values, np.ndarray)
                    and len(_shap_values.shape) == 3
                    and _shap_values.shape[2] == 2
                ):
                    # for binary classifier only keep positive class:
                    _shap_values = _shap_values[:, :, 1]
                elif (
                    isinstance(_shap_values, np.ndarray)
                    and len(_shap_values.shape) == 3
                    and _shap_values.shape[2] > 2
                ):
                    raise Exception(
                        f"len(self.label)={len(self.labels)}, but "
                        f"shap returned shap values for {len(_shap_values)} classes! "
                        "Adjust the labels parameter accordingly!"
                    )

                if isinstance(_shap_values, list) and len(_shap_values) == 2:
                    # for binary classifier only keep positive class
                    _shap_values = _shap_values[1]
                elif isinstance(_shap_values, list) and len(_shap_values) > 2:
                    raise Exception(
                        f"len(self.label)={len(self.labels)}, but "
                        f"shap returned shap values for {len(_shap_values)} classes! "
                        "Adjust the labels parameter accordingly!"
                    )
            else:
                if (
                    isinstance(_shap_values, np.ndarray)
                    and len(_shap_values.shape) == 3
                ):
                    _shap_values = [
                        _shap_values[:, :, i] for i in range(_shap_values.shape[2])
                    ]
                assert len(_shap_values) == len(self.labels), (
                    f"len(self.label)={len(self.labels)}, but "
                    f"shap returned shap values for {len(_shap_values)} classes! "
                    "Adjust the labels parameter accordingly!"
                )
            if self.model_output == "probability":
                pass
                # for shap_values in _shap_values:
                #     assert np.all(shap_values >= -1.0) , \
                #         (f"model_output=='probability but some shap values are < 1.0!"
                #          "Try setting model_output='logodds'.")
                # for shap_values in _shap_values:
                #     assert np.all(shap_values <= 1.0) , \
                #         (f"model_output=='probability but some shap values are > 1.0!"
                #          "Try setting model_output='logodds'.")
            if len(self.labels) > 2:
                self._shap_values_df = [
                    pd.DataFrame(sv, columns=self.columns) for sv in _shap_values
                ]
                self._shap_values_df = [
                    merge_categorical_shap_values(
                        df, self.onehot_dict, self.merged_cols
                    ).astype(self.precision)
                    for df in self._shap_values_df
                ]
            else:
                self._shap_values_df = merge_categorical_shap_values(
                    pd.DataFrame(_shap_values, columns=self.columns),
                    self.onehot_dict,
                    self.merged_cols,
                ).astype(self.precision)

        if len(self.labels) > 2:
            if isinstance(self._shap_values_df, list):
                return self._shap_values_df[pos_label]
            else:
                return self._shap_values_df
        else:
            if pos_label == 1:
                return self._shap_values_df
            elif pos_label == 0:
                return self._shap_values_df.multiply(-1)
            else:
                raise ValueError(f"pos_label={pos_label}, but should be either 1 or 0!")

    def set_shap_values(self, base_value: List[float], shap_values: List):
        """Set shap values manually. This is useful if you already have
        shap values calculated, and do not want to calculate them again inside
        the explainer instance. Especially for large models and large datasets
        you may want to calculate shap values on specialized hardware, and then
        add them to the explainer manually.

        Args:
            base_value (list[float]): list of shap intercept generated by e.g.
                base_value = shap.TreeExplainer(model).shap_values(X_test).expected_value.
                Should be a list with a float for each class. For binary classification
                and some models shap only provides the base value for the positive class,
                in which case you need to provide [1-base_value, base_value] or [-base_value, base_value]
                depending on whether the shap values are for probabilities or logodds.
            shap_values (list[np.ndarray]): Generated by e.g.
                shap_values = shap.TreeExplainer(model).shap_values(X_test)
                For binary classification
                and some models shap only provides the shap values for the positive class,
                in which case you need to provide [1-shap_values, shap_values] or [-shap_values, shap_values]
                depending on whether the shap values are for probabilities or logodds.
        """
        if isinstance(base_value, np.ndarray) and base_value.shape == (
            len(self.labels),
        ):
            base_value = list(base_value)
        if not isinstance(base_value, list):
            raise ValueError(
                "base_value should be a list of floats with an expected value for each class"
            )
        if not len(base_value) == len(self.labels):
            raise ValueError(
                "base value should be a list with an expected value "
                f"for each class, so should be length {len(self.labels)}"
            )
        self._shap_base_value = base_value

        self._shap_values_df = []
        if not isinstance(shap_values, list):
            raise ValueError(
                "shap_values should be a list of np.ndarray with shap values for each class"
            )
        if len(shap_values) != len(self.labels):
            raise ValueError(
                "shap_values be a list with a np.ndarray of shap values "
                f"for each class, so should be length {len(self.labels)}"
            )
        for sv in shap_values:
            if not isinstance(sv, np.ndarray):
                raise ValueError("each element of shap_values should be an np.ndarray!")
            if sv.shape[0] != len(self.X):
                raise ValueError(f"Expected shap values to have {len(self.X)} rows!")
            if sv.shape[1] != len(self.original_cols):
                raise ValueError(
                    f"Expected shap values to have {len(self.original_columns)} columns!"
                )
            self._shap_values_df.append(
                merge_categorical_shap_values(
                    pd.DataFrame(sv, columns=self.columns),
                    self.onehot_dict,
                    self.merged_cols,
                ).astype(self.precision)
            )
        if len(self.labels) == 2:
            self._shap_values_df = self._shap_values_df[1]

    @insert_pos_label
    def get_shap_row(self, index=None, X_row=None, pos_label=None):
        def X_row_to_shap_row(X_row):
            if self.shap == "skorch":
                import torch

                X_row = torch.tensor(X_row.values.astype("float32"))
            with self.get_lock():
                shap_kwargs = (
                    dict(self.shap_kwargs, silent=True)
                    if self.shap == "kernel"
                    else self.shap_kwargs
                )
                sv = self.shap_explainer.shap_values(X_row, **shap_kwargs)
            if isinstance(sv, np.ndarray) and len(sv.shape) > 2:
                shap_row = pd.DataFrame(sv[:, :, pos_label], columns=self.columns)
            elif isinstance(sv, list) and len(sv) > 1:
                shap_row = pd.DataFrame(sv[pos_label], columns=self.columns)
            elif (
                len(self.labels) == 2
                and isinstance(sv, np.ndarray)
                and len(sv.shape) == 2
            ):
                if pos_label == 1:
                    shap_row = pd.DataFrame(sv, columns=self.columns)
                elif pos_label == 0:
                    shap_row = pd.DataFrame(-sv, columns=self.columns)
                else:
                    raise ValueError(
                        "binary classifier only except pos_label in {0, 1}!"
                    )
            else:
                raise ValueError(
                    "Shap values returned are neither a list nor 2d array for positive class!"
                )
            shap_row = merge_categorical_shap_values(
                shap_row, self.onehot_dict, self.merged_cols
            )
            return shap_row

        if index is not None:
            if index in self.idxs:
                shap_row = self.get_shap_values_df(pos_label=pos_label).iloc[
                    [self.idxs.get_loc(index)]
                ]
            elif isinstance(index, int) and index >= 0 and index < len(self):
                shap_row = self.get_shap_values_df(pos_label=pos_label).iloc[[index]]
            elif self._get_X_row_func is not None and self.index_exists(index):
                return X_row_to_shap_row(self._get_X_row_func(index))
            else:
                raise IndexNotFoundError(index=index)
        elif X_row is not None:
            return X_row_to_shap_row(X_row)
        else:
            raise ValueError("you should either pas index or X_row!")
        return shap_row

    @insert_pos_label
    def shap_interaction_values(self, pos_label=None):
        """SHAP interaction values"""
        if not hasattr(self, "_shap_interaction_values"):
            _ = self.get_shap_values_df()  # make sure shap values have been calculated
            print(
                "Calculating shap interaction values... (this may take a while)",
                flush=True,
            )
            if self.shap == "tree":
                print(
                    "Reminder: TreeShap computational complexity is O(TLD^2), "
                    "where T is the number of trees, L is the maximum number of"
                    " leaves in any tree and D the maximal depth of any tree. So "
                    "reducing these will speed up the calculation.",
                    flush=True,
                )
            self._shap_interaction_values = self.shap_explainer.shap_interaction_values(
                self.X
            )
            if len(self.labels) == 2:
                if (
                    isinstance(self._shap_interaction_values, np.ndarray)
                    and len(self._shap_interaction_values.shape) == 4
                    and self._shap_interaction_values.shape[3] == 2
                ):
                    # for binary classifier only keep positive class:
                    self._shap_interaction_values = [
                        self._shap_interaction_values[:, :, :, 1]
                    ]
                elif (
                    isinstance(self._shap_interaction_values, np.ndarray)
                    and len(self._shap_interaction_values.shape) == 3
                ):
                    # for binary classifier only keep positive class:
                    self._shap_interaction_values = [self._shap_interaction_values]
                elif (
                    isinstance(self._shap_interaction_values, list)
                    and len(self._shap_interaction_values) == 2
                ):
                    # for binary classifier only keep positive class
                    self._shap_interaction_values = [self._shap_interaction_values[1]]
                else:
                    raise Exception(
                        f"len(self.label)={len(self.labels)}, but "
                        f"shap returned shap interaction values for "
                        f"{len(self._shap_interaction_values)} classes! "
                        "Adjust the labels parameter accordingly!"
                    )
            else:
                if (
                    isinstance(self._shap_interaction_values, np.ndarray)
                    and len(self._shap_interaction_values.shape) == 4
                    and self._shap_interaction_values.shape[3] > 2
                ):
                    self._shap_interaction_values = [
                        self._shap_interaction_values[:, :, :, i]
                        for i in range(self._shap_interaction_values.shape[3])
                    ]
                assert len(self._shap_interaction_values) == len(self.labels), (
                    f"len(self.label)={len(self.labels)}, but "
                    f"shap returned shap values for {len(self._shap_interaction_values)} classes! "
                    "Adjust the labels parameter accordingly!"
                )

            self._shap_interaction_values = [
                merge_categorical_shap_interaction_values(
                    siv, self.columns, self.merged_cols, self.onehot_dict
                ).astype(self.precision)
                for siv in self._shap_interaction_values
            ]
            if len(self._shap_interaction_values) == 1:
                self._shap_interaction_values = self._shap_interaction_values[0]

        if len(self.labels) > 2:
            if isinstance(self._shap_interaction_values, list):
                return self._shap_interaction_values[pos_label]
            else:
                return self._shap_interaction_values
        else:
            if pos_label == 1:
                return self._shap_interaction_values
            elif pos_label == 0:
                return self._shap_interaction_values * -1
            else:
                raise ValueError(f"pos_label={pos_label}, but should be either 1 or 0!")

    def set_shap_interaction_values(self, shap_interaction_values: List[np.ndarray]):
        """Manually set shap interaction values in case you have already pre-computed
        these elsewhere and do not want to re-calculate them again inside the
        explainer instance.

        Args:
            shap_interaction_values (np.ndarray): shap interactions values of shape (n, m, m)

        """
        self._shap_interaction_values = []
        if not isinstance(shap_interaction_values, list):
            raise ValueError(
                "shap_interaction_values should be a list of np.ndarray with shap interaction values for each class"
            )
        if len(shap_interaction_values) != len(self.labels):
            raise ValueError(
                "shap_interaction_values should be a list with a np.ndarray of shap interaction values "
                f"for each class, so should be length {len(self.labels)}"
            )
        for siv in shap_interaction_values:
            if not isinstance(siv, np.ndarray):
                raise ValueError("each element of shap_values should be an np.ndarray!")
            if siv.shape != (
                len(self.X),
                len(self.original_cols),
                len(self.original_cols),
            ):
                raise ValueError(
                    f"Expected shap interaction values to have shape of "
                    f"({len(self.X)}, {len(self.original_cols)}, {len(self.original_cols)})"
                )
            self._shap_interaction_values.append(
                merge_categorical_shap_interaction_values(
                    siv, self.columns, self.merged_cols, self.onehot_dict
                ).astype(self.precision)
            )
        if len(self.labels) == 2:
            self._shap_interaction_values = self._shap_interaction_values[1]

    @insert_pos_label
    def mean_abs_shap_df(self, pos_label=None):
        """mean absolute SHAP values"""
        if not hasattr(self, "_mean_abs_shap_df"):
            _ = self.get_shap_values_df()
            self._mean_abs_shap_df = [
                self.get_shap_values_df(pos_label)[self.merged_cols]
                .abs()
                .mean()
                .sort_values(ascending=False)
                .to_frame()
                .rename_axis(index="Feature")
                .reset_index()
                .rename(columns={0: "MEAN_ABS_SHAP"})
                for pos_label in self.labels
            ]
        return self._mean_abs_shap_df[pos_label]

    @insert_pos_label
    def keep_shap_pos_label_only(self, pos_label=None):
        """drops the shap values and shap_interaction values for all labels
        except pos_label in order to save on memory usage for multi class classifiers"""
        assert len(self.labels) > 2, (
            "It is not necessary to drop shap values for binary classifiers! "
            "ClassifierExplainer only store a single label anyway and return "
            "negative shap_values for the negative class..."
        )
        if hasattr(self, "_shap_values_df"):
            self._shap_values_df = self.get_shap_values_df(pos_label)
        if hasattr(self, "_shap_interaction_values"):
            self._shap_interaction_values = self.shap_interaction_values(pos_label)

    @insert_pos_label
    def cutoff_from_percentile(self, percentile, pos_label=None):
        """The cutoff equivalent to the percentile given

        For example if you want the cutoff that splits the highest 20%
        pred_proba from the lowest 80%, you would set percentile=0.8
        and get the correct cutoff.

        Args:
          percentile(float):  percentile to convert to cutoff
          pos_label: positive class (Default value = None)

        Returns:
          cutoff

        """
        return (
            pd.Series(self.pred_probas(pos_label))
            .nlargest(int((1 - percentile) * len(self)))
            .min()
        )

    @insert_pos_label
    def percentile_from_cutoff(self, cutoff, pos_label=None):
        """The percentile equivalent to the cutoff given

        For example if set the cutoff at 0.8, then what percentage
        of pred_proba is above this cutoff?

        Args:
          cutoff (float):  cutoff to convert to percentile
          pos_label: positive class (Default value = None)

        Returns:
          percentile

        """
        if cutoff is None:
            return None
        return 1 - (self.pred_probas(pos_label) < cutoff).mean()

    @insert_pos_label
    def metrics(
        self,
        cutoff: float = 0.5,
        show_metrics: List[Union[str, Callable]] = None,
        pos_label: int = None,
    ):
        """returns a dict with useful metrics for your classifier:

        accuracy, precision, recall, f1, roc auc, pr auc, log loss

        Args:
          cutoff(float): cutoff used to calculate metrics (Default value = 0.5)
          show_metrics (List): list of metrics to display in order. Defaults
                to None, displaying all metrics.
          pos_label: positive class (Default value = None)

        Returns:
          dict

        """
        if self.y_missing:
            raise ValueError(
                "No y was passed to explainer, so cannot calculate metrics!"
            )

        def get_metrics(cutoff, pos_label):
            y_true = self.y_binary(pos_label)
            y_pred = np.where(self.pred_probas(pos_label) > cutoff, 1, 0)

            metrics_dict = {
                "accuracy": accuracy_score(y_true, y_pred),
                "precision": precision_score(y_true, y_pred, zero_division=0),
                "recall": recall_score(y_true, y_pred),
                "f1": f1_score(y_true, y_pred),
                "roc_auc_score": roc_auc_score(y_true, self.pred_probas(pos_label)),
                "pr_auc_score": average_precision_score(
                    y_true, self.pred_probas(pos_label)
                ),
                "log_loss": log_loss(y_true, self.pred_probas(pos_label)),
            }
            return metrics_dict

        def get_cv_metrics(n_splits):
            cv_metrics = {}
            for label in range(len(self.labels)):
                cv_metrics[label] = dict()
                for cut in np.linspace(1, 99, 99, dtype=int):
                    cv_metrics[label][cut] = {
                        "accuracy": [],
                        "precision": [],
                        "recall": [],
                        "f1": [],
                        "roc_auc_score": [],
                        "pr_auc_score": [],
                        "log_loss": [],
                    }
            for train_index, test_index in KFold(n_splits=n_splits, shuffle=True).split(
                self.X
            ):
                X_train, X_test = self.X.iloc[train_index], self.X.iloc[test_index]
                y_train, y_test = self.y.iloc[train_index], self.y.iloc[test_index]
                preds = clone(self.model).fit(X_train, y_train).predict_proba(X_test.copy())
                for label in range(len(self.labels)):
                    for cut in np.linspace(1, 99, 99, dtype=int):
                        y_true = np.where(y_test == label, 1, 0)
                        y_pred = np.where(preds[:, label] > 0.01 * cut, 1, 0)
                        cv_metrics[label][cut]["accuracy"].append(
                            accuracy_score(y_true, y_pred)
                        )
                        cv_metrics[label][cut]["precision"].append(
                            precision_score(y_true, y_pred, zero_division=0)
                        )
                        cv_metrics[label][cut]["recall"].append(
                            recall_score(y_true, y_pred)
                        )
                        cv_metrics[label][cut]["f1"].append(f1_score(y_true, y_pred))
                        cv_metrics[label][cut]["roc_auc_score"].append(
                            roc_auc_score(y_true, preds[:, label])
                        )
                        cv_metrics[label][cut]["pr_auc_score"].append(
                            average_precision_score(y_true, preds[:, label])
                        )
                        cv_metrics[label][cut]["log_loss"].append(
                            log_loss(y_true, preds[:, label])
                        )
            for label in range(len(self.labels)):
                for cut in np.linspace(1, 99, 99, dtype=int):
                    cv_metrics[label][cut] = {
                        k: np.mean(v) for k, v in cv_metrics[label][cut].items()
                    }
            return cv_metrics

        if not hasattr(self, "_metrics"):
            _ = self.pred_probas()
            print("Calculating metrics...", flush=True)
            if self.cv is None:
                self._metrics = dict()
                for label in range(len(self.labels)):
                    self._metrics[label] = dict()
                    for cut in np.linspace(1, 99, 99, dtype=int):
                        self._metrics[label][cut] = get_metrics(0.01 * cut, label)
            else:
                self._metrics = get_cv_metrics(self.cv)

        if int(cutoff * 100) in self._metrics[pos_label]:
            metrics_dict = self._metrics[pos_label][int(cutoff * 100)]
        else:
            metrics_dict = get_metrics(cutoff, pos_label)

        if not show_metrics:
            return metrics_dict

        show_metrics_dict = {}
        for m in show_metrics:
            if callable(m):
                if self.cv is not None:
                    raise ValueError(
                        "custom metrics do not work with permutation_cv for now!"
                    )
                metric_args = inspect.signature(m).parameters.keys()
                metric_kwargs = {}
                if "pos_label" in metric_args:
                    y_true = self.y
                    y_pred = self.pred_probas_raw
                    metric_kwargs["pos_label"] = pos_label
                else:
                    y_true = self.y_binary(pos_label)
                    y_pred = self.pred_probas(pos_label)

                if "cutoff" in metric_args:
                    metric_kwargs["cutoff"] = cutoff
                else:
                    y_pred = np.where(y_pred > cutoff, 1, 0)
                try:
                    show_metrics_dict[m.__name__] = m(y_true, y_pred, **metric_kwargs)
                except:
                    raise Exception(
                        f"Failed to calculate metric {m.__name__}! "
                        "Make sure it takes arguments y_true and y_pred, and "
                        "optionally cutoff and pos_label!"
                    )
            elif m in metrics_dict:
                show_metrics_dict[m] = metrics_dict[m]
        return show_metrics_dict

    @insert_pos_label
    def metrics_descriptions(self, cutoff=0.5, round=3, pos_label=None):
        """Returns a metrics dict with the value replaced with a
        description/interpretation of the value

        Args:
            cutoff (float, optional): Cutoff for calculating the metrics. Defaults to 0.5.
            round (int, optional): Round to apply to floats. Defaults to 3.
            pos_label (None, optional): positive label. Defaults to None.

        Returns:
            dict
        """
        metrics_dict = self.metrics(cutoff=cutoff, pos_label=pos_label)
        metrics_descriptions_dict = {}
        for k, v in metrics_dict.items():
            if k == "accuracy":
                metrics_descriptions_dict[
                    k
                ] = f"{100*v:.{round}f}% of predicted labels was predicted correctly."
            if k == "precision":
                metrics_descriptions_dict[
                    k
                ] = f"{100*v:.{round}f}% of predicted positive labels was predicted correctly."
            if k == "recall":
                metrics_descriptions_dict[
                    k
                ] = f"{100*v:.{round}f}% of positive labels was predicted correctly."
            if k == "f1":
                metrics_descriptions_dict[
                    k
                ] = f"The weighted average of precision and recall is {v:.{round}f}"
            if k == "roc_auc_score":
                metrics_descriptions_dict[
                    k
                ] = f"The probability that a random positive label has a higher score than a random negative label is {100*v:.2f}%"
            if k == "pr_auc_score":
                metrics_descriptions_dict[
                    k
                ] = f"The average precision score calculated for each recall threshold is {v:.{round}f}. This ignores true negatives."
            if k == "log_loss":
                metrics_descriptions_dict[
                    k
                ] = f"A measure of how far the predicted label is from the true label on average in log space {v:.{round}f}"
        return metrics_descriptions_dict

    @insert_pos_label
    def random_index(
        self,
        y_values=None,
        return_str=False,
        pred_proba_min=None,
        pred_proba_max=None,
        pred_percentile_min=None,
        pred_percentile_max=None,
        pos_label=None,
    ):
        """random index satisfying various constraint

        Args:
          y_values: list of labels to include (Default value = None)
          return_str: return str from self.idxs (Default value = False)
          pred_proba_min: minimum pred_proba (Default value = None)
          pred_proba_max: maximum pred_proba (Default value = None)
          pred_percentile_min: minimum pred_proba percentile (Default value = None)
          pred_percentile_max: maximum pred_proba percentile (Default value = None)
          pos_label: positive class (Default value = None)

        Returns:
          index

        """
        # if pos_label is None: pos_label = self.pos_label
        if (
            y_values is None
            and pred_proba_min is None
            and pred_proba_max is None
            and pred_percentile_min is None
            and pred_percentile_max is None
        ):
            potential_idxs = self.idxs.values
        else:
            pred_probas = self.pred_probas(pos_label)
            pred_percentiles = self.pred_percentiles(pos_label)
            if pred_proba_min is None:
                pred_proba_min = pred_probas.min()
            if pred_proba_max is None:
                pred_proba_max = pred_probas.max()
            if pred_percentile_min is None:
                pred_percentile_min = 0.0
            if pred_percentile_max is None:
                pred_percentile_max = 1.0

            if not self.y_missing:
                if y_values is None:
                    y_values = self.y.unique().astype(str).tolist()
                if not isinstance(y_values, list):
                    y_values = [y_values]
                y_values = [
                    y if isinstance(y, int) else self.labels.index(str(y))
                    for y in y_values
                ]

                potential_idxs = self.idxs[
                    (self.y.isin(y_values))
                    & (pred_probas >= pred_proba_min)
                    & (pred_probas <= pred_proba_max)
                    & (pred_percentiles > pred_percentile_min)
                    & (pred_percentiles <= pred_percentile_max)
                ].values

            else:
                potential_idxs = self.idxs[
                    (pred_probas >= pred_proba_min)
                    & (pred_probas <= pred_proba_max)
                    & (pred_percentiles > pred_percentile_min)
                    & (pred_percentiles <= pred_percentile_max)
                ].values

        if len(potential_idxs) > 0:
            idx = np.random.choice(potential_idxs)
        else:
            return None
        if return_str:
            return idx
        return self.idxs.get_loc(idx)

    def prediction_result_df(
        self, index=None, X_row=None, add_star=True, logodds=False, round=3
    ):
        """returns a table with the predicted probability for each label for index

        Args:
            index ({int, str}): index
            add_star(bool): add a star to the observed label
            round (int): rounding to apply to pred_proba float

        Returns:
            pd.DataFrame
        """
        if index is None and X_row is None:
            raise ValueError("You need to either pass an index or X_row!")
        if index is not None:
            X_row = self.get_X_row(index)
        if X_row is not None:
            if matching_cols(X_row.columns, self.merged_cols):
                X_row = X_cats_to_X(X_row, self.onehot_dict, self.X.columns)
            if self.shap == "skorch":
                X_row = X_row.values.astype("float32")
            pred_probas = self.model.predict_proba(X_row.copy())[0, :].squeeze()

        preds_df = pd.DataFrame(dict(label=self.labels, probability=pred_probas))
        if logodds and all(preds_df.probability < 1 - np.finfo(np.float64).eps):
            preds_df.loc[:, "logodds"] = preds_df.probability.apply(
                lambda p: np.log(p / (1 - p))
            )
        if index is not None:
            try:
                y_true = self.pos_label_index(self.get_y(index))
                preds_df.iloc[y_true, 0] = f"{preds_df.iloc[y_true, 0]}*"
            except Exception as e:
                print(e)

        return preds_df.round(round)

    @insert_pos_label
    def get_precision_df(
        self, bin_size=None, quantiles=None, multiclass=False, round=3, pos_label=None
    ):
        """dataframe with predicted probabilities and precision

        Args:
          bin_size(float, optional, optional): group predictions in bins of size bin_size, defaults to 0.1
          quantiles(int, optional, optional): group predictions in evenly sized quantiles of size quantiles, defaults to None
          multiclass(bool, optional, optional): whether to calculate precision for every class (Default value = False)
          round:  (Default value = 3)
          pos_label:  (Default value = None)

        Returns:
          pd.DataFrame: precision_df

        """
        if self.y_missing:
            raise ValueError(
                "No y was passed to explainer, so cannot calculate precision_df!"
            )
        assert self.pred_probas is not None

        if bin_size is None and quantiles is None:
            bin_size = 0.1  # defaults to bin_size=0.1
        if multiclass:
            return get_precision_df(
                self.pred_probas_raw,
                self.y,
                bin_size,
                quantiles,
                round=round,
                pos_label=pos_label,
            )
        else:
            return get_precision_df(
                self.pred_probas(pos_label),
                self.y_binary(pos_label),
                bin_size,
                quantiles,
                round=round,
            )

    @insert_pos_label
    def get_liftcurve_df(self, pos_label=None):
        """returns a pd.DataFrame with data needed to build a lift curve

        Args:
          pos_label:  (Default value = None)

        Returns:

        """
        if not hasattr(self, "_liftcurve_dfs"):
            print("Calculating liftcurve_dfs...", flush=True)
            self._liftcurve_dfs = [
                get_liftcurve_df(self.pred_probas(label), self.y, label)
                for label in range(len(self.labels))
            ]
        return self._liftcurve_dfs[pos_label]

    @insert_pos_label
    def get_classification_df(self, cutoff=0.5, pos_label=None):
        """Returns a dataframe with number of observations in each class above
        and below the cutoff.

        Args:
            cutoff (float, optional): Cutoff to split on. Defaults to 0.5.
            pos_label (int, optional): Pos label to generate dataframe for.
                Defaults to self.pos_label.

        Returns:
            pd.DataFrame
        """

        def get_clas_df(cutoff, pos_label):
            clas_df = pd.DataFrame(index=pd.RangeIndex(0, len(self.labels)))
            clas_df["below"] = self.y[
                self.pred_probas(pos_label) < cutoff
            ].value_counts()
            clas_df["above"] = self.y[
                self.pred_probas(pos_label) >= cutoff
            ].value_counts()
            clas_df = clas_df.fillna(0)
            clas_df["total"] = clas_df.sum(axis=1)
            clas_df.index = self.labels
            return clas_df

        if not hasattr(self, "_classification_dfs"):
            _ = self.pred_probas()
            print("Calculating classification_dfs...", flush=True)
            self._classification_dfs = dict()
            for label in range(len(self.labels)):
                self._classification_dfs[label] = dict()
                for cut in np.linspace(0.01, 0.99, 99):
                    self._classification_dfs[label][np.round(cut, 2)] = get_clas_df(
                        cut, label
                    )
        if cutoff in self._classification_dfs[pos_label]:
            return self._classification_dfs[pos_label][cutoff]
        else:
            return get_clas_df(cutoff, pos_label)

    @insert_pos_label
    def roc_auc_curve(self, pos_label=None):
        """Returns a dict with output from sklearn.metrics.roc_curve() for pos_label:
        fpr, tpr, thresholds, score"""

        if not hasattr(self, "_roc_auc_curves"):
            print("Calculating roc auc curves...", flush=True)
            self._roc_auc_curves = []
            for i in range(len(self.labels)):
                fpr, tpr, thresholds = roc_curve(self.y_binary(i), self.pred_probas(i))
                score = roc_auc_score(self.y_binary(i), self.pred_probas(i))
                self._roc_auc_curves.append(
                    dict(fpr=fpr, tpr=tpr, thresholds=thresholds, score=score)
                )
        return self._roc_auc_curves[pos_label]

    @insert_pos_label
    def pr_auc_curve(self, pos_label=None):
        """Returns a dict with output from sklearn.metrics.precision_recall_curve() for pos_label:
        fpr, tpr, thresholds, score"""

        if not hasattr(self, "_pr_auc_curves"):
            print("Calculating pr auc curves...", flush=True)
            self._pr_auc_curves = []
            for i in range(len(self.labels)):
                precision, recall, thresholds = precision_recall_curve(
                    self.y_binary(i), self.pred_probas(i)
                )
                score = average_precision_score(self.y_binary(i), self.pred_probas(i))
                self._pr_auc_curves.append(
                    dict(
                        precision=precision,
                        recall=recall,
                        thresholds=thresholds,
                        score=score,
                    )
                )
        return self._pr_auc_curves[pos_label]

    @insert_pos_label
    def confusion_matrix(self, cutoff=0.5, binary=True, pos_label=None):
        def get_binary_cm(y, pred_probas, cutoff, pos_label):
            return confusion_matrix(
                np.where(y == pos_label, 1, 0),
                np.where(pred_probas[:, pos_label] >= cutoff, 1, 0),
            )

        if not hasattr(self, "_confusion_matrices"):
            print("Calculating confusion matrices...", flush=True)
            self._confusion_matrices = dict()
            self._confusion_matrices["binary"] = dict()
            for label in range(len(self.labels)):
                self._confusion_matrices["binary"][label] = dict()
                for cut in np.linspace(0.01, 0.99, 99):
                    self._confusion_matrices["binary"][label][
                        np.round(cut, 2)
                    ] = get_binary_cm(self.y, self.pred_probas_raw, cut, label)
            self._confusion_matrices["multi"] = confusion_matrix(
                self.y, self.pred_probas_raw.argmax(axis=1)
            )
        if binary:
            if cutoff in self._confusion_matrices["binary"][pos_label]:
                return self._confusion_matrices["binary"][pos_label][cutoff]
            else:
                return get_binary_cm(self.y, self.pred_probas_raw, cutoff, pos_label)
        else:
            return self._confusion_matrices["multi"]

    @insert_pos_label
    def plot_precision(
        self,
        bin_size=None,
        quantiles=None,
        cutoff=None,
        multiclass=False,
        pos_label=None,
    ):
        """plot precision vs predicted probability

        plots predicted probability on the x-axis and observed precision (fraction of actual positive
        cases) on the y-axis.

        Should pass either bin_size fraction of number of quantiles, but not both.

        Args:
          bin_size(float, optional):  size of the bins on x-axis (e.g. 0.05 for 20 bins)
          quantiles(int, optional): number of equal sized quantiles to split
                    the predictions by e.g. 20, optional)
          cutoff: cutoff of model to include in the plot (Default value = None)
          multiclass: whether to display all classes or only positive class,
                    defaults to False
          pos_label: positive label to display, defaults to self.pos_label

        Returns:
          Plotly fig

        """
        if bin_size is None and quantiles is None:
            bin_size = 0.1  # defaults to bin_size=0.1
        precision_df = self.get_precision_df(
            bin_size=bin_size,
            quantiles=quantiles,
            multiclass=multiclass,
            pos_label=pos_label,
        )
        return plotly_precision_plot(
            precision_df, cutoff=cutoff, labels=self.labels, pos_label=pos_label
        )

    @insert_pos_label
    def plot_cumulative_precision(self, percentile=None, pos_label=None):
        """plot cumulative precision

        returns a cumulative precision plot, which is a slightly different
        representation of a lift curve.

        Args:
          pos_label: positive label to display, defaults to self.pos_label

        Returns:
          plotly fig

        """
        return plotly_cumulative_precision_plot(
            self.get_liftcurve_df(pos_label=pos_label),
            labels=self.labels,
            percentile=percentile,
            pos_label=pos_label,
        )

    @insert_pos_label
    def plot_confusion_matrix(
        self,
        cutoff=0.5,
        percentage=False,
        normalize="all",
        binary=False,
        pos_label=None,
    ):
        """plot of a confusion matrix.

        Args:
          cutoff(float, optional, optional): cutoff of positive class to
                    calculate confusion matrix for, defaults to 0.5
          percentage(bool, optional, optional): display percentages instead
                    of counts , defaults to False
          normalize (str[‘observed’, ‘pred’, ‘all’]): normalizes confusion matrix over
            the observed (rows), predicted (columns) conditions or all the population.
            Defaults to all.
          binary(bool, optional, optional): if multiclass display one-vs-rest
                    instead, defaults to False
          pos_label: positive label to display, defaults to self.pos_label


        Returns:
          plotly fig

        """
        if self.y_missing:
            raise ValueError(
                "No y was passed to explainer, so cannot plot confusion matrix!"
            )
        pos_label_str = self.labels[pos_label]
        if binary:
            if len(self.labels) == 2:

                def order_binary_labels(labels, pos_label):
                    pos_index = self.pos_label_index(pos_label)
                    return [labels[1 - pos_index], labels[pos_index]]

                labels = order_binary_labels(self.labels, pos_label_str)
            else:
                labels = ["Not " + pos_label_str, pos_label_str]

            return plotly_confusion_matrix(
                self.confusion_matrix(cutoff, binary, pos_label),
                percentage=percentage,
                labels=labels,
                normalize=normalize,
            )
        else:
            return plotly_confusion_matrix(
                self.confusion_matrix(cutoff, binary, pos_label),
                percentage=percentage,
                normalize=normalize,
                labels=self.labels,
            )

    @insert_pos_label
    def plot_lift_curve(
        self, cutoff=None, percentage=False, add_wizard=True, round=2, pos_label=None
    ):
        """plot of a lift curve.

        Args:
          cutoff(float, optional): cutoff of positive class to calculate lift
                    (Default value = None)
          percentage(bool, optional): display percentages instead of counts,
                    defaults to False
          add_wizard (bool, optional): Add a line indicating how a perfect model
                    would perform ("the wizard"). Defaults to True.
          round: number of digits to round to (Default value = 2)
          pos_label: positive label to display, defaults to self.pos_label

        Returns:
          plotly fig

        """
        return plotly_lift_curve(
            self.get_liftcurve_df(pos_label),
            cutoff=cutoff,
            percentage=percentage,
            add_wizard=add_wizard,
            round=round,
        )

    @insert_pos_label
    def plot_classification(self, cutoff=0.5, percentage=True, pos_label=None):
        """plot showing a barchart of the classification result for cutoff

        Args:
          cutoff(float, optional): cutoff of positive class to calculate lift
                    (Default value = 0.5)
          percentage(bool, optional): display percentages instead of counts,
                    defaults to True
          pos_label: positive label to display, defaults to self.pos_label

        Returns:
          plotly fig

        """
        return plotly_classification_plot(
            self.get_classification_df(cutoff=cutoff, pos_label=pos_label),
            percentage=percentage,
        )

    @insert_pos_label
    def plot_roc_auc(self, cutoff=0.5, pos_label=None):
        """plots ROC_AUC curve.

        The TPR and FPR of a particular cutoff is displayed in crosshairs.

        Args:
          cutoff: cutoff value to be included in plot (Default value = 0.5)
          pos_label:  (Default value = None)

        Returns:

        """
        if self.y_missing:
            raise ValueError("No y was passed to explainer, so cannot plot roc auc!")
        roc_dict = self.roc_auc_curve(pos_label)
        return plotly_roc_auc_curve(
            roc_dict["fpr"],
            roc_dict["tpr"],
            roc_dict["thresholds"],
            roc_dict["score"],
            cutoff=cutoff,
        )

    @insert_pos_label
    def plot_pr_auc(self, cutoff=0.5, pos_label=None):
        """plots PR_AUC curve.

        the precision and recall of particular cutoff is displayed in crosshairs.

        Args:
          cutoff: cutoff value to be included in plot (Default value = 0.5)
          pos_label:  (Default value = None)

        Returns:

        """
        if self.y_missing:
            raise ValueError("No y was passed to explainer, so cannot plot PR AUC!")
        pr_dict = self.pr_auc_curve(pos_label)
        return plotly_pr_auc_curve(
            pr_dict["precision"],
            pr_dict["recall"],
            pr_dict["thresholds"],
            pr_dict["score"],
            cutoff=cutoff,
        )

    def plot_prediction_result(self, index=None, X_row=None, showlegend=True):
        """Returns a piechart with the predicted probabilities distribution

        Args:
            index ({int, str}): Index for which to display prediction
            X_row (pd.DataFrame): single row of an input dataframe, e.g.
                explainer.X.iloc[[0]]
            showlegend (bool, optional): Display legend. Defaults to False.

        Returns:
            plotly.fig
        """
        preds_df = self.prediction_result_df(index, X_row)
        return plotly_prediction_piechart(preds_df, showlegend=showlegend)

    def calculate_properties(self, include_interactions=True):
        """calculate all lazily calculated properties of explainer

        Args:
          include_interactions:  (Default value = True)

        Returns:
            None

        """
        _ = self.pred_probas()
        if not self.y_missing:
            _ = self.y_binary()
            _ = self.metrics(), self.get_classification_df()
            _ = self.roc_auc_curve(), self.pr_auc_curve()
        super().calculate_properties(include_interactions=include_interactions)


class RegressionExplainer(BaseExplainer):
    """ """

    def __init__(
        self,
        model,
        X: pd.DataFrame,
        y: pd.Series = None,
        permutation_metric: Callable = r2_score,
        shap: str = "guess",
        X_background: pd.DataFrame = None,
        model_output: str = "raw",
        cats: Union[List, Dict] = None,
        cats_notencoded: Dict = None,
        idxs: pd.Index = None,
        index_name: str = None,
        target: str = None,
        descriptions: Dict = None,
        n_jobs: int = None,
        permutation_cv: int = None,
        cv: int = None,
        na_fill: float = -999,
        precision: str = "float64",
        shap_kwargs: Dict = None,
        units: str = "",
    ):
        """Explainer for regression models.

        In addition to BaseExplainer defines a number of plots specific to
        regression problems such as a predicted vs actual and residual plots.

        Combared to BaseExplainerBunch defines two additional parameters.

        Args:
            model: a model with a scikit-learn compatible .fit and .predict methods
            X (pd.DataFrame): a pd.DataFrame with your model features
            y (pd.Series): Dependent variable of your model, defaults to None
            permutation_metric (function or str): is a scikit-learn compatible
                metric function (or string). Defaults to r2_score
            shap (str): type of shap_explainer to fit: 'tree', 'linear', 'kernel'.
                Defaults to 'guess'.
            X_background (pd.DataFrame): background X to be used by shap
                explainers that need a background dataset (e.g. shap.KernelExplainer
                or shap.TreeExplainer with boosting models and
                model_output='probability').
            model_output (str): model_output of shap values, either 'raw',
                'logodds' or 'probability'. Defaults to 'raw' for regression and
                'probability' for classification.
            cats ({dict, list}): dict of features that have been
                onehotencoded. e.g. cats={'Sex':['Sex_male', 'Sex_female']}.
                If all encoded columns are underscore-seperated (as above), can simply
                pass a list of prefixes: cats=['Sex']. Allows to
                group onehot encoded categorical variables together in
                various plots. Defaults to None.
            cats_notencoded (dict): value to display when all onehot encoded
                columns are equal to zero. Defaults to 'NOT_ENCODED' for each
                onehot col.
            idxs (pd.Series): list of row identifiers. Can be names, id's, etc.
                Defaults to X.index.
            index_name (str): identifier for row indexes. e.g. index_name='Passenger'.
                Defaults to X.index.name or idxs.name.
            target: name of the predicted target, e.g. "Survival",
                "Ticket price", etc. Defaults to y.name.
            n_jobs (int): for jobs that can be parallelized using joblib,
                how many processes to split the job in. For now only used
                for calculating permutation importances. Defaults to None.
            permutation_cv (int): Deprecated! Use parameter cv instead!
                (now also works for calculating metrics)
            cv (int): If not None then permutation importances and metrics
                will get calculated using cross validation across X. Use this
                when you are passing the training set to the explainer.
                Defaults to None.
            na_fill (int): The filler used for missing values, defaults to -999.
            precision: precision with which to store values. Defaults to "float64".
            shap_kwargs(dict): dictionary of keyword arguments to be passed to the shap explainer.
                most typically used to supress an additivity check e.g. `shap_kwargs=dict(check_additivity=False)`
            units(str): units to display for regression quantity
        """
        super().__init__(
            model,
            X,
            y,
            permutation_metric,
            shap,
            X_background,
            model_output,
            cats,
            cats_notencoded,
            idxs,
            index_name,
            target,
            descriptions,
            n_jobs,
            permutation_cv,
            cv,
            na_fill,
            precision,
            shap_kwargs,
        )

        self._params_dict = {**self._params_dict, **dict(units=units)}
        self.units = units
        self.is_regression = True

        if safe_isinstance(model, "RandomForestRegressor", "ExtraTreesRegressor"):
            print(
                "Changing class type to RandomForestRegressionExplainer...", flush=True
            )
            self.__class__ = RandomForestRegressionExplainer
        if safe_isinstance(model, "XGBRegressor"):
            print("Changing class type to XGBRegressionExplainer...", flush=True)
            self.__class__ = XGBRegressionExplainer

        _ = self.shap_explainer

    @property
    def residuals(self):
        """residuals: y-preds"""
        if not hasattr(self, "_residuals"):
            print("Calculating residuals...")
            self._residuals = (self.y - self.preds).astype(self.precision)
        return self._residuals

    @property
    def abs_residuals(self):
        """absolute residuals"""
        if not hasattr(self, "_abs_residuals"):
            print("Calculating absolute residuals...")
            self._abs_residuals = np.abs(self.residuals).astype(self.precision)
        return self._abs_residuals

    def random_index(
        self,
        y_min=None,
        y_max=None,
        pred_min=None,
        pred_max=None,
        residuals_min=None,
        residuals_max=None,
        abs_residuals_min=None,
        abs_residuals_max=None,
        return_str=False,
        **kwargs,
    ):
        """random index following to various exclusion criteria

        Args:
          y_min:  (Default value = None)
          y_max:  (Default value = None)
          pred_min:  (Default value = None)
          pred_max:  (Default value = None)
          residuals_min:  (Default value = None)
          residuals_max:  (Default value = None)
          abs_residuals_min:  (Default value = None)
          abs_residuals_max:  (Default value = None)
          return_str:  return the str index from self.idxs (Default value = False)
          **kwargs:

        Returns:
          a random index that fits the exclusion criteria

        """
        if self.y_missing:
            if pred_min is None:
                pred_min = self.preds.min()
            if pred_max is None:
                pred_max = self.preds.max()
            potential_idxs = self.idxs[
                (self.preds >= pred_min) & (self.preds <= pred_max)
            ].values
        else:
            if y_min is None:
                y_min = self.y.min()
            if y_max is None:
                y_max = self.y.max()
            if pred_min is None:
                pred_min = self.preds.min()
            if pred_max is None:
                pred_max = self.preds.max()
            if residuals_min is None:
                residuals_min = self.residuals.min()
            if residuals_max is None:
                residuals_max = self.residuals.max()
            if abs_residuals_min is None:
                abs_residuals_min = self.abs_residuals.min()
            if abs_residuals_max is None:
                abs_residuals_max = self.abs_residuals.max()

            potential_idxs = self.idxs[
                (self.y >= y_min)
                & (self.y <= y_max)
                & (self.preds >= pred_min)
                & (self.preds <= pred_max)
                & (self.residuals >= residuals_min)
                & (self.residuals <= residuals_max)
                & (self.abs_residuals >= abs_residuals_min)
                & (self.abs_residuals <= abs_residuals_max)
            ].values

        if len(potential_idxs) > 0:
            idx = np.random.choice(potential_idxs)
        else:
            return None
        if return_str:
            return idx
        return self.idxs.get_loc(idx)

    def prediction_result_df(self, index=None, X_row=None, round=3):
        """prediction result in dataframe format

        Args:
            index:  row index to be predicted
            round (int):  rounding applied to floats (defaults to 3)

        Returns:
            pd.DataFrame

        """
        if index is None and X_row is None:
            raise ValueError("You need to either pass an index or X_row!")
        if index is not None:
            X_row = self.get_X_row(index)
        if X_row is not None:
            if matching_cols(X_row.columns, self.merged_cols):
                X_row = X_cats_to_X(X_row, self.onehot_dict, self.X.columns)
        if self.shap == "skorch":
            X_row = X_row.values.astype("float32")
        pred = self.model.predict(X_row).item()
        preds_df = pd.DataFrame(columns=["", self.target])
        preds_df = append_dict_to_df(
            preds_df, {"": "Predicted", self.target: f"{pred:.{round}f} {self.units}"}
        )
        if index is not None:
            try:
                y_true = self.get_y(index)
                preds_df = append_dict_to_df(
                    preds_df,
                    {"": "Observed", self.target: f"{y_true:.{round}f} {self.units}"},
                )
                preds_df = append_dict_to_df(
                    preds_df,
                    {
                        "": "Residual",
                        self.target: f"{(y_true-pred):.{round}f} {self.units}",
                    },
                )
            except Exception:
                pass
        return preds_df

    def metrics(self, show_metrics: List[str] = None):
        """dict of performance metrics: root_mean_squared_error, mean_absolute_error and R-squared

        Args:
            show_metrics (List): list of metrics to display in order. Defaults
                to None, displaying all metrics.
        """

        if self.y_missing:
            raise ValueError(
                "No y was passed to explainer, so cannot calculate metrics!"
            )
        if self.cv is None:
            metrics_dict = {
                "mean-squared-error": mean_squared_error(self.y, self.preds),
                "root-mean-squared-error": np.sqrt(
                    mean_squared_error(self.y, self.preds)
                ),
                "mean-absolute-error": mean_absolute_error(self.y, self.preds),
                "mean-absolute-percentage-error": mape_score(self.y, self.preds),
                "R-squared": r2_score(self.y, self.preds),
            }
        else:
            metrics_dict = {
                "mean-squared-error": [],
                "root-mean-squared-error": [],
                "mean-absolute-error": [],
                "mean-absolute-percentage-error": [],
                "R-squared": [],
            }
            for train_index, test_index in KFold(n_splits=self.cv, shuffle=True).split(
                self.X
            ):
                X_train, X_test = self.X.iloc[train_index], self.X.iloc[test_index]
                y_train, y_test = self.y.iloc[train_index], self.y.iloc[test_index]
                preds = clone(self.model).fit(X_train, y_train).predict(X_test)
                metrics_dict["mean-squared-error"].append(
                    mean_squared_error(y_test, preds)
                )
                metrics_dict["root-mean-squared-error"].append(
                    np.sqrt(mean_squared_error(y_test, preds))
                )
                metrics_dict["mean-absolute-error"].append(
                    mean_absolute_error(y_test, preds)
                )
                metrics_dict["mean-absolute-percentage-error"].append(
                    mape_score(y_test, preds)
                )
                metrics_dict["R-squared"].append(r2_score(y_test, preds))
            metrics_dict = {k: np.mean(v) for k, v in metrics_dict.items()}

        if metrics_dict["mean-absolute-percentage-error"] > 2:
            print(
                "Warning: mean-absolute-percentage-error is very large "
                f"({metrics_dict['mean-absolute-percentage-error']}), you can hide "
                "it from the metrics by passing parameter show_metrics...",
                flush=True,
            )
        if not show_metrics:
            return metrics_dict
        show_metrics_dict = {}
        for m in show_metrics:
            if callable(m):
                if self.cv is not None:
                    raise ValueError(
                        "custom metrics do not work with permutation_cv for now!"
                    )
                show_metrics_dict[m.__name__] = m(self.y, self.preds)
            elif m in metrics_dict:
                show_metrics_dict[m] = metrics_dict[m]
        return show_metrics_dict

    def metrics_descriptions(self, round=2):
        """Returns a metrics dict, with the metric values replaced by a descriptive
        string, explaining/interpreting the value of the metric

        Returns:
            dict
        """
        metrics_dict = self.metrics()
        metrics_descriptions_dict = {}
        for k, v in metrics_dict.items():
            if k == "mean-squared-error":
                metrics_descriptions_dict[k] = (
                    "A measure of how close "
                    "predicted value fits true values, where large deviations "
                    "are punished more heavily. So the lower this number the "
                    "better the model."
                )
            if k == "root-mean-squared-error":
                metrics_descriptions_dict[k] = (
                    "A measure of how close "
                    "predicted value fits true values, where large deviations "
                    "are punished more heavily. So the lower this number the "
                    "better the model."
                )
            if k == "mean-absolute-error":
                metrics_descriptions_dict[k] = (
                    f"On average predictions deviate "
                    f"{v:.{round}f} {self.units} off the observed value of "
                    f"{self.target} (can be both above or below)"
                )
            if k == "mean-absolute-percentage-error":
                metrics_descriptions_dict[k] = (
                    f"On average predictions deviate "
                    f"{100*v:.{round}f}% off the observed value of "
                    f"{self.target} (can be both above or below)"
                )
            if k == "R-squared":
                metrics_descriptions_dict[k] = (
                    f"{100*v:.{round}f}% of all "
                    f"variation in {self.target} was explained by the model."
                )
        return metrics_descriptions_dict

    def plot_predicted_vs_actual(
        self, round=2, logs=False, log_x=False, log_y=False, plot_sample=None, **kwargs
    ):
        """plot with predicted value on x-axis and actual value on y axis.

        Args:
          round(int, optional): rounding to apply to outcome, defaults to 2
          logs (bool, optional): log both x and y axis, defaults to False
          log_y (bool, optional): only log x axis. Defaults to False.
          log_x (bool, optional): only log y axis. Defaults to False.
          plot_sample (int, optional): Instead of all points only plot a random
            sample of points. Defaults to None (=all points)
          **kwargs:

        Returns:
          Plotly fig

        """
        plot_idxs = self.get_idx_sample(plot_sample)
        if self.y_missing:
            raise ValueError(
                "No y was passed to explainer, so cannot plot predicted vs actual!"
            )
        return plotly_predicted_vs_actual(
            self.y[plot_idxs],
            self.preds[plot_idxs],
            target=self.target,
            units=self.units,
            idxs=self.idxs[plot_idxs],
            logs=logs,
            log_x=log_x,
            log_y=log_y,
            round=round,
            index_name=self.index_name,
        )

    def plot_residuals(
        self, vs_actual=False, round=2, residuals="difference", plot_sample=None
    ):
        """plot of residuals. x-axis is the predicted outcome by default

        Args:
          vs_actual(bool, optional): use actual value for x-axis,
                    defaults to False
          round(int, optional): rounding to perform on values, defaults to 2
          residuals (str, {'difference', 'ratio', 'log-ratio'} optional):
                    How to calcualte residuals. Defaults to 'difference'.
          plot_sample (int, optional): Instead of all points only plot a random
            sample of points. Defaults to None (=all points)

        Returns:
          Plotly fig

        """
        if self.y_missing:
            raise ValueError("No y was passed to explainer, so cannot plot residuals!")

        plot_idxs = self.get_idx_sample(plot_sample)
        return plotly_plot_residuals(
            self.y[plot_idxs],
            self.preds[plot_idxs],
            idxs=self.idxs[plot_idxs],
            vs_actual=vs_actual,
            target=self.target,
            units=self.units,
            residuals=residuals,
            round=round,
            index_name=self.index_name,
        )

    def plot_residuals_vs_feature(
        self,
        col,
        residuals="difference",
        round=2,
        dropna=True,
        points=True,
        winsor=0,
        topx=None,
        sort="alphabet",
        plot_sample=None,
    ):
        """Plot residuals vs individual features

        Args:
          col(str): Plot against feature col
          residuals (str, {'difference', 'ratio', 'log-ratio'} optional):
                    How to calcualte residuals. Defaults to 'difference'.
          round(int, optional): rounding to perform on residuals, defaults to 2
          dropna(bool, optional): drop missing values from plot, defaults to True.
          points (bool, optional): display point cloud next to violin plot.
                    Defaults to True.
          winsor (int, 0-50, optional): percentage of outliers to winsor out of
                    the y-axis. Defaults to 0.
          plot_sample (int, optional): Instead of all points only plot a random
            sample of points. Defaults to None (=all points)

        Returns:
          plotly fig
        """
        if self.y_missing:
            raise ValueError("No y was passed to explainer, so cannot plot residuals!")
        assert col in self.merged_cols, f"{col} not in explainer.merged_cols!"

        plot_idxs = self.get_idx_sample(plot_sample)
        col_vals = self.get_col(col).iloc[plot_idxs]
        na_mask = (
            col_vals != self.na_fill if dropna else np.array([True] * len(col_vals))
        )
        if col in self.cat_cols:
            return plotly_residuals_vs_col(
                self.y[plot_idxs][na_mask],
                self.preds[plot_idxs][na_mask],
                col_vals[plot_idxs][na_mask],
                residuals=residuals,
                idxs=self.idxs[plot_idxs].values[na_mask],
                points=points,
                round=round,
                winsor=winsor,
                index_name=self.index_name,
                cats_order=self.ordered_cats(col, topx, sort),
            )
        else:
            return plotly_residuals_vs_col(
                self.y[plot_idxs][na_mask],
                self.preds[plot_idxs][na_mask],
                col_vals[plot_idxs][na_mask],
                residuals=residuals,
                idxs=self.idxs[plot_idxs].values[na_mask],
                points=points,
                round=round,
                winsor=winsor,
                index_name=self.index_name,
            )

    def plot_y_vs_feature(
        self,
        col,
        residuals="difference",
        round=2,
        dropna=True,
        points=True,
        winsor=0,
        topx=None,
        sort="alphabet",
        plot_sample=None,
    ):
        """Plot y vs individual features

        Args:
          col(str): Plot against feature col
          round(int, optional): rounding to perform on residuals, defaults to 2
          dropna(bool, optional): drop missing values from plot, defaults to True.
          points (bool, optional): display point cloud next to violin plot.
                    Defaults to True.
          winsor (int, 0-50, optional): percentage of outliers to winsor out of
                    the y-axis. Defaults to 0.
          plot_sample (int, optional): Instead of all points only plot a random
            sample of points. Defaults to None (=all points)

        Returns:
          plotly fig
        """
        if self.y_missing:
            raise ValueError(
                "No y was passed to explainer, so cannot plot y vs feature!"
            )
        assert col in self.merged_cols, f"{col} not in explainer.merged_cols!"

        plot_idxs = self.get_idx_sample(plot_sample)
        col_vals = self.get_col(col).iloc[plot_idxs]
        na_mask = (
            col_vals != self.na_fill if dropna else np.array([True] * len(col_vals))
        )
        if col in self.cat_cols:
            return plotly_actual_vs_col(
                self.y[plot_idxs][na_mask],
                self.preds[plot_idxs][na_mask],
                col_vals[plot_idxs][na_mask],
                idxs=self.idxs[plot_idxs].values[na_mask],
                points=points,
                round=round,
                winsor=winsor,
                units=self.units,
                target=self.target,
                index_name=self.index_name,
                cats_order=self.ordered_cats(col, topx, sort),
            )
        else:
            return plotly_actual_vs_col(
                self.y[plot_idxs][na_mask],
                self.preds[plot_idxs][na_mask],
                col_vals[plot_idxs][na_mask],
                idxs=self.idxs[plot_idxs].values[na_mask],
                points=points,
                round=round,
                winsor=winsor,
                units=self.units,
                target=self.target,
                index_name=self.index_name,
            )

    def plot_preds_vs_feature(
        self,
        col,
        residuals="difference",
        round=2,
        dropna=True,
        points=True,
        winsor=0,
        topx=None,
        sort="alphabet",
        plot_sample=None,
    ):
        """Plot y vs individual features

        Args:
          col(str): Plot against feature col
          round(int, optional): rounding to perform on residuals, defaults to 2
          dropna(bool, optional): drop missing values from plot, defaults to True.
          points (bool, optional): display point cloud next to violin plot.
                    Defaults to True.
          winsor (int, 0-50, optional): percentage of outliers to winsor out of
                    the y-axis. Defaults to 0.
          plot_sample (int, optional): Instead of all points only plot a random
            sample of points. Defaults to None (=all points)

        Returns:
          plotly fig
        """
        assert col in self.merged_cols, f"{col} not in explainer.merged_cols!"

        plot_idxs = self.get_idx_sample(plot_sample)
        col_vals = self.get_col(col).iloc[plot_idxs]
        na_mask = (
            col_vals != self.na_fill if dropna else np.array([True] * len(col_vals))
        )
        if col in self.cat_cols:
            return plotly_preds_vs_col(
                self.y[plot_idxs][na_mask],
                self.preds[plot_idxs][na_mask],
                col_vals[plot_idxs][na_mask],
                idxs=self.idxs[plot_idxs].values[na_mask],
                points=points,
                round=round,
                winsor=winsor,
                units=self.units,
                target=self.target,
                index_name=self.index_name,
                cats_order=self.ordered_cats(col, topx, sort),
            )
        else:
            return plotly_preds_vs_col(
                self.y[plot_idxs][na_mask],
                self.preds[plot_idxs][na_mask],
                col_vals[plot_idxs][na_mask],
                idxs=self.idxs[plot_idxs].values[na_mask],
                points=points,
                round=round,
                winsor=winsor,
                units=self.units,
                target=self.target,
                index_name=self.index_name,
            )


class TreeExplainer(BaseExplainer):
    @property
    def is_tree_explainer(self):
        """this is a TreeExplainer"""
        return True

    @property
    def no_of_trees(self):
        """The number of trees in the RandomForest model"""
        raise NotImplementedError

    @property
    def graphviz_available(self):
        """ """
        if not hasattr(self, "_graphviz_available"):
            try:
                import graphviz.backend.execute as be

                cmd = ["dot", "-V"]
                be.run_check(cmd, capture_output=True, check=True, quiet=True)
            except Exception:
                print(
                    """
                WARNING: you don't seem to have graphviz in your path (cannot run 'dot -V'), 
                so no dtreeviz visualisation of decision trees will be shown on the shadow trees tab.

                See https://github.com/parrt/dtreeviz for info on how to properly install graphviz 
                for dtreeviz. 
                """
                )
                self._graphviz_available = False
            else:
                self._graphviz_available = True
        return self._graphviz_available

    @property
    def shadow_trees(self):
        """a list of ShadowDecTree objects"""
        raise NotImplementedError

    @insert_pos_label
    def get_decisionpath_df(self, tree_idx, index, pos_label=None):
        """dataframe with all decision nodes of a particular decision tree
        for a particular observation.

        Args:
          tree_idx: the n'th tree in the random forest
          index: row index
          pos_label:  positive class (Default value = None)

        Returns:
          dataframe with summary of the decision tree path

        """
        assert (
            tree_idx >= 0 and tree_idx < len(self.shadow_trees)
        ), f"tree index {tree_idx} outside 0 and number of trees ({len(self.decision_trees)}) range"
        X_row = self.get_X_row(index)
        if self.is_classifier:
            return get_decisionpath_df(
                self.shadow_trees[tree_idx], X_row.squeeze(), pos_label=pos_label
            )
        else:
            return get_decisionpath_df(self.shadow_trees[tree_idx], X_row.squeeze())

    @insert_pos_label
    def get_decisionpath_summary_df(self, tree_idx, index, round=2, pos_label=None):
        """formats decisiontree_df in a slightly more human readable format.

        Args:
          tree_idx: the n'th tree in the random forest or boosted ensemble
          index: index
          round: rounding to apply to floats (Default value = 2)
          pos_label:  positive class (Default value = None)

        Returns:
          dataframe with summary of the decision tree path

        """
        return get_decisiontree_summary_df(
            self.get_decisionpath_df(tree_idx, index, pos_label=pos_label),
            classifier=self.is_classifier,
            round=round,
            units=self.units,
        )

    def decisiontree_view(self, tree_idx, index, show_just_path=False):
        """get a dtreeviz visualization of a particular tree in the random forest.

        Args:
          tree_idx: the n'th tree in the random forest
          index: row index
          show_just_path (bool, optional): show only the path not rest of the
                    tree. Defaults to False.

        Returns:
          DTreeVizRender

        """
        if not self.graphviz_available:
            print("No graphviz 'dot' executable available!")
            return None

        viz = DTreeVizAPI(self.shadow_trees[tree_idx])

        return viz.view(
            x=self.get_X_row(index).squeeze(),
            fancy=False,
            show_node_labels=False,
            show_just_path=show_just_path,
        )

    def decisiontree_file(self, tree_idx, index, show_just_path=False):
        return self.decisiontree_view(tree_idx, index, show_just_path).save_svg()

    def decisiontree(self, tree_idx, index, show_just_path=False):
        """get a dtreeviz visualization of a particular tree in the random forest.

        Args:
          tree_idx: the n'th tree in the random forest
          index: row index
          show_just_path (bool, optional): show only the path not rest of the
                    tree. Defaults to False.

        Returns:
          a IPython display SVG object for e.g. jupyter notebook.

        """
        from IPython.display import SVG

        return SVG(self.decisiontree_view(tree_idx, index, show_just_path).svg())

    def decisiontree_encoded(self, tree_idx, index, show_just_path=False):
        """get a dtreeviz visualization of a particular tree in the random forest.

        Args:
          tree_idx: the n'th tree in the random forest
          index: row index
          show_just_path (bool, optional): show only the path not rest of the
                    tree. Defaults to False.

        Returns:
          a base64 encoded image, for inclusion in websites (e.g. dashboard)


        """
        if not self.graphviz_available:
            print("No graphviz 'dot' executable available!")
            return None
        svg = open(self.decisiontree_file(tree_idx, index, show_just_path), "rb").read()
        encoded = base64.b64encode(svg)
        svg_encoded = "data:image/svg+xml;base64,{}".format(encoded.decode())
        return svg_encoded

    @insert_pos_label
    def plot_trees(
        self, index, highlight_tree=None, round=2, higher_is_better=True, pos_label=None
    ):
        """plot barchart predictions of each individual prediction tree

        Args:
          index: index to display predictions for
          highlight_tree:  tree to highlight in plot (Default value = None)
          round: rounding of numbers in plot (Default value = 2)
          higher_is_better (bool): flip red and green. Dummy bool for compatibility
                with gbm plot_trees().
          pos_label: positive class (Default value = None)

        Returns:

        """

        raise NotImplementedError

    def calculate_properties(self, include_interactions=True):
        """

        Args:
          include_interactions:  If False do not calculate shap interaction value
            (Default value = True)

        Returns:

        """
        _ = self.shadow_trees
        super().calculate_properties(include_interactions=include_interactions)


class RandomForestExplainer(TreeExplainer):
    """RandomForestExplainer allows for the analysis of individual DecisionTrees that
    make up the RandomForestClassifier or RandomForestRegressor."""

    @property
    def no_of_trees(self):
        """The number of trees in the RandomForest model"""
        return len(self.model.estimators_)

    @property
    def shadow_trees(self):
        """a list of ShadowDecTree objects"""
        if not hasattr(self, "_shadow_trees"):
            print(
                "Calculating ShadowDecTree for each individual decision tree...",
                flush=True,
            )
            assert hasattr(
                self.model, "estimators_"
            ), """self.model does not have an estimators_ attribute, so probably not
                actually a sklearn RandomForest?"""
            y = self.y if self.y_missing else self.y.astype("int16")
            self._shadow_trees = [
                ShadowDecTree.get_shadow_tree(
                    decision_tree,
                    self.X,
                    y,
                    feature_names=self.X.columns.tolist(),
                    target_name="target",
                    class_names=self.labels if self.is_classifier else None,
                )
                for decision_tree in self.model.estimators_
            ]
        return self._shadow_trees

    @insert_pos_label
    def plot_trees(
        self, index, highlight_tree=None, round=2, higher_is_better=True, pos_label=None
    ):
        """plot barchart predictions of each individual prediction tree

        Args:
          index: index to display predictions for
          highlight_tree:  tree to highlight in plot (Default value = None)
          round: rounding of numbers in plot (Default value = 2)
          higher_is_better (bool): flip red and green. Dummy bool for compatibility
                with gbm plot_trees().
          pos_label: positive class (Default value = None)

        Returns:

        """

        X_row = self.get_X_row(index)
        y = self.get_y(index)

        if self.is_classifier:
            pos_label = self.pos_label_index(pos_label)
            if y is not None:
                y = 100 * int(y == pos_label)
            return plotly_rf_trees(
                self.model,
                X_row,
                y,
                highlight_tree=highlight_tree,
                round=round,
                pos_label=pos_label,
                target=self.target,
            )
        else:
            return plotly_rf_trees(
                self.model,
                X_row,
                y,
                highlight_tree=highlight_tree,
                round=round,
                target=self.target,
                units=self.units,
            )


class XGBExplainer(TreeExplainer):
    """XGBExplainer allows for the analysis of individual DecisionTrees that
    make up the xgboost model.
    """

    @property
    def model_dump_list(self):
        if not hasattr(self, "_model_dump_list"):
            print("Generating xgboost model dump...", flush=True)
            self._model_dump_list = self.model.get_booster().get_dump()
        return self._model_dump_list

    @property
    def no_of_trees(self):
        """The number of trees in the RandomForest model"""
        if self.is_classifier and len(self.labels) > 2:
            # for multiclass classification xgboost generates a seperate
            # tree for each class
            return int(len(self.model_dump_list) / len(self.labels))
        return len(self.model_dump_list)

    @property
    def shadow_trees(self):
        """a list of ShadowDecTree objects"""
        if not hasattr(self, "_shadow_trees"):
            print(
                "Calculating ShadowDecTree for each individual decision tree...",
                flush=True,
            )

            self._shadow_trees = [
                ShadowDecTree.get_shadow_tree(
                    self.model.get_booster(),
                    self.X,
                    self.y.astype("int32"),
                    feature_names=self.X.columns.tolist(),
                    target_name="target",
                    class_names=self.labels if self.is_classifier else None,
                    tree_index=i,
                )
                for i in range(len(self.model_dump_list))
            ]
        return self._shadow_trees

    @insert_pos_label
    def get_decisionpath_df(self, tree_idx, index, pos_label=None):
        """dataframe with all decision nodes of a particular decision tree

        Args:
          tree_idx: the n'th tree in the random forest
          index: row index
          round:  (Default value = 2)
          pos_label:  positive class (Default value = None)

        Returns:
          dataframe with summary of the decision tree path

        """
        assert (
            tree_idx >= 0 and tree_idx < self.no_of_trees
        ), f"tree index {tree_idx} outside 0 and number of trees ({len(self.decision_trees)}) range"

        if self.is_classifier:
            if len(self.labels) > 2:
                # for multiclass classification xgboost generates a seperate
                # tree for each class
                tree_idx = tree_idx * len(self.labels) + pos_label
        return get_xgboost_path_df(
            self.model_dump_list[tree_idx], self.get_X_row(index)
        )

    def get_decisionpath_summary_df(self, tree_idx, index, round=2, pos_label=None):
        """formats decisiontree_df in a slightly more human readable format.
        Args:
          tree_idx: the n'th tree in the random forest
          index: row index
          round:  (Default value = 2)
          pos_label:  positive class (Default value = None)
        Returns:
          dataframe with summary of the decision tree path
        """
        return get_xgboost_path_summary_df(
            self.get_decisionpath_df(tree_idx, index, pos_label=pos_label)
        )

    @insert_pos_label
    def decisiontree_view(self, tree_idx, index, show_just_path=False, pos_label=None):
        """get a dtreeviz visualization of a particular tree in the random forest.

        Args:
          tree_idx: the n'th tree in the random forest
          index: row index
          show_just_path (bool, optional): show only the path not rest of the
                    tree. Defaults to False.
          pos_label: for classifiers, positive label class

        Returns:
          the path where the .svg file is stored.

        """
        if not self.graphviz_available:
            print("No graphviz 'dot' executable available!")
            return None

        if self.is_classifier:
            if len(self.labels) > 2:
                tree_idx = tree_idx * len(self.labels) + pos_label

        viz = DTreeVizAPI(self.shadow_trees[tree_idx])

        return viz.view(
            x=self.get_X_row(index).squeeze(),
            fancy=False,
            show_node_labels=False,
            show_just_path=show_just_path,
        )

    @insert_pos_label
    def plot_trees(
        self, index, highlight_tree=None, round=2, higher_is_better=True, pos_label=None
    ):
        """plot barchart predictions of each individual prediction tree

        Args:
          index: index to display predictions for
          highlight_tree:  tree to highlight in plot (Default value = None)
          round: rounding of numbers in plot (Default value = 2)
          higher_is_better (bool, optional): up is green, down is red. If False
            flip the colors.
          pos_label: positive class (Default value = None)

        Returns:

        """
        if self.is_classifier:
            pos_label = self.pos_label_index(pos_label)
            y = self.get_y(index)
            y = int(y == pos_label) if y is not None else y
            xgboost_preds_df = get_xgboost_preds_df(
                self.model, self.get_X_row(index), pos_label=pos_label
            )
            return plotly_xgboost_trees(
                xgboost_preds_df,
                y=y,
                highlight_tree=highlight_tree,
                target=self.target,
                higher_is_better=higher_is_better,
            )
        else:
            X_row = self.get_X_row(index)
            y = self.get_y(index)
            xgboost_preds_df = get_xgboost_preds_df(self.model, X_row)
            return plotly_xgboost_trees(
                xgboost_preds_df,
                y=y,
                highlight_tree=highlight_tree,
                target=self.target,
                units=self.units,
                higher_is_better=higher_is_better,
            )

    def calculate_properties(self, include_interactions=True):
        """

        Args:
          include_interactions:  If False do not calculate shap interaction value
            (Default value = True)

        Returns:
        """
        _ = self.shadow_trees, self.model_dump_list
        super().calculate_properties(include_interactions=include_interactions)


class RandomForestClassifierExplainer(RandomForestExplainer, ClassifierExplainer):
    """RandomForestClassifierExplainer inherits from both RandomForestExplainer and
    ClassifierExplainer.
    """

    pass


class RandomForestRegressionExplainer(RandomForestExplainer, RegressionExplainer):
    """RandomForestRegressionExplainer inherits from both RandomForestExplainer and
    RegressionExplainer.
    """

    pass


class XGBClassifierExplainer(XGBExplainer, ClassifierExplainer):
    """RandomForestClassifierBunch inherits from both RandomForestExplainer and
    ClassifierExplainer.
    """

    pass


class XGBRegressionExplainer(XGBExplainer, RegressionExplainer):
    """XGBRegressionExplainer inherits from both XGBExplainer and
    RegressionExplainer.
    """

    pass<|MERGE_RESOLUTION|>--- conflicted
+++ resolved
@@ -766,16 +766,6 @@
 
         if len(inputs) == len(self.merged_cols):
             cols = self.columns_ranked_by_shap() if ranked_by_shap else self.merged_cols
-<<<<<<< HEAD
-            df_merged = pd.DataFrame(dict(zip(cols, inputs)), index=[0]).fillna(
-                self.na_fill
-            )[self.merged_cols]
-            #Adjust categorical col to proper nan value instead of self.na_fill
-            for col, values in self.categorical_dict.items():
-                if 'NaN' in values:
-                    df_merged[col] = df_merged[col].replace(self.na_fill, np.nan)   #If the categorical feature comes from the existing data it will be nan
-                    df_merged[col] = df_merged[col].replace('NaN', np.nan)          #If the categorical feature is changed to NaN in the frontend it will be a string
-=======
             try:
                 with pd.option_context("future.no_silent_downcasting", True):
                     df_merged = (
@@ -787,7 +777,6 @@
                 df_merged = pd.DataFrame(dict(zip(cols, inputs)), index=[0]).fillna(
                     self.na_fill
                 )[self.merged_cols]
->>>>>>> 78cb10f6
             if return_merged:
                 return df_merged
             else:
