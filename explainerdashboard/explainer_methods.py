__all__ = [
    "IndexNotFoundError",
    "append_dict_to_df",
    "safe_isinstance",
    "guess_shap",
    "mape_score",
    "parse_cats",
    "get_encoded_and_regular_cols",
    "split_pipeline",
    "get_transformed_X",
    "retrieve_onehot_value",
    "merge_categorical_columns",
    "matching_cols",
    "remove_cat_names",
    "X_cats_to_X",
    "merge_categorical_shap_values",
    "merge_categorical_shap_interaction_values",
    "make_one_vs_all_scorer",
    "permutation_importances",
    "cv_permutation_importances",
    "get_mean_absolute_shap_df",
    "get_grid_points",
    "get_pdp_df",
    "get_precision_df",
    "get_liftcurve_df",
    "get_contrib_df",
    "get_contrib_summary_df",
    "normalize_shap_interaction_values",
    "get_decisionpath_df",
    "get_decisiontree_summary_df",
    "get_xgboost_node_dict",
    "get_xgboost_path_df",
    "get_xgboost_path_summary_df",
    "get_xgboost_preds_df",
]

from functools import partial
import re
from collections import Counter
from typing import List, Union
import warnings

import numpy as np
import pandas as pd
from pandas.api.types import is_numeric_dtype, is_categorical_dtype

from dtreeviz.trees import ShadowDecTree

from sklearn.metrics import make_scorer
from sklearn.base import clone
from sklearn.pipeline import Pipeline
from sklearn.model_selection import KFold, StratifiedKFold

from joblib import Parallel, delayed


def append_dict_to_df(df, row_dict):
    """Appends a row to the dataframe 'df' and returns the new
    dataframe.

    Args:
        df (pd.DataFrame) data frame

        row_dict (dict): row data

    Returns:
        pd.DataFrame
    """
    return pd.concat([df, pd.DataFrame([row_dict])], ignore_index=True)


class IndexNotFoundError(Exception):
    def __init__(self, message="Index not Found", index=None):
        if index is not None:
            message = f"Index {index} not found!"
        super().__init__(message)


def safe_isinstance(obj, *instance_str):
    """Checks instance by comparing str(type(obj)) to one or more
    instance_str."""
    obj_str = str(type(obj))
    for i in instance_str:
        if i.endswith("'>"):
            if obj_str.endswith(i):
                return True
        else:
            if obj_str[:-2].endswith(i):
                return True
    return False


def guess_shap(model):
    """guesses which SHAP explainer to use for a particular model, based
    on str(type(model)). Returns 'tree' for tree based models such as
    RandomForest and XGBoost that need shap.TreeExplainer, and 'linear'
    for linear models such as LinearRegression or Elasticnet that can use
    shap.LinearExplainer.

    Args:
        model: a fitted (sklearn-compatible) model

    Returns:
        str: {'tree', 'linear', None}
    """
    tree_models = [
        "RandomForestClassifier",
        "RandomForestRegressor",
        "DecisionTreeClassifier",
        "DecisionTreeRegressor",
        "ExtraTreesClassifier",
        "ExtraTreesRegressor",
        "GradientBoostingClassifier",
        "GradientBoostingRegressor",
        "HistGradientBoostingClassifier",
        "HistGradientBoostingRegressor",
        "XGBClassifier",
        "XGBRegressor",
        "LGBMClassifier",
        "LGBMRegressor",
        "CatBoostClassifier",
        "CatBoostRegressor",
        "NGClassifier",
        "NGBRegressor",
        "GBTClassifier",
        " GBTRegressor",
        "IsolationForest",
    ]
    linear_models = [
        "LinearRegression",
        "LogisticRegression",
        "Ridge",
        "Lasso",
        "ElasticNet",
        "SGDClassifier",
    ]

    skorch_models = [
        "skorch.net.NeuralNet",
        "skorch.regressor.NeuralNetRegressor",
        "skorch.classifier.NeuralNetClassifier",
        "skorch.classifier.NeuralNetBinaryClassifier",
    ]

    for tree_model in tree_models:
        if str(type(model)).endswith(tree_model + "'>"):
            return "tree"

    for lin_model in linear_models:
        if str(type(model)).endswith(lin_model + "'>"):
            return "linear"

    for skorch_model in skorch_models:
        if str(type(model)).endswith(skorch_model + "'>"):
            return "skorch"

    return None


def mape_score(y_true, y_pred):
    """returns Mean Absolute Percentage Error"""
    epsilon = np.finfo(np.float64).eps
    absolute_percentage_errors = np.abs(y_pred - y_true) / np.maximum(
        np.abs(y_true), epsilon
    )
    mape = np.average(absolute_percentage_errors)
    return mape


def parse_cats(X, cats, sep: str = "_"):
    """parse onehot encoded columns to a onehot_dict.
    - cats can be a dict where you enumerate each individual onehot encoded column belonging to
        each categorical feature, e.g. cats={
                    'Sex':['Sex_female', 'Sex_male'],
                    'Deck':['Deck_A', 'Deck_B', 'Deck_C', 'Deck_nan']
                    }
    - if you encode your categorical features as Cat_Label, you can pass a list of the
        original feature names: cats=["Sex", "Deck"]
    - or a combination of the two: cats = ["Sex", {'Deck':['Deck_A', 'Deck_B', 'Deck_C', 'Deck_nan']}]

    Asserts that all columns can be found in X.columns.
    Asserts that all columns are only passed once.
    """
    all_cols = X.columns
    onehot_cols = []
    onehot_dict = {}

    col_counter = Counter()

    if isinstance(cats, dict):
        for k, v in cats.items():
            assert set(v).issubset(
                set(all_cols)
            ), f"These cats columns for {k} could not be found in X.columns: {set(v)-set(all_cols)}!"
            col_counter.update(v)
        onehot_dict = cats
    elif isinstance(cats, list):
        for cat in cats:
            if isinstance(cat, str):
                onehot_dict[cat] = [c for c in all_cols if c.startswith(cat + sep)]
                col_counter.update(onehot_dict[cat])
            if isinstance(cat, dict):
                for k, v in cat.items():
                    assert set(v).issubset(
                        set(all_cols)
                    ), f"These cats columns for {k} could not be found in X.columns: {set(v)-set(all_cols)}!"
                    col_counter.update(v)
                    onehot_dict[k] = v
    multi_cols = [v for v, c in col_counter.most_common() if c > 1]
    assert not multi_cols, (
        f"The following columns seem to have been passed to cats multiple times: {multi_cols}. "
        "Please make sure that each onehot encoded column is only assigned to one cat column!"
    )
    assert not set(onehot_dict.keys()) & set(all_cols), (
        f"These new cats columns are already in X.columns: {list(set(onehot_dict.keys()) & set(all_cols))}! "
        "Please select a different name for your new cats columns!"
    )
    for col, count in col_counter.most_common():
        assert set(X[col].astype(int).unique()).issubset(
            {0, 1}
        ), f"{col} is not a onehot encoded column (i.e. has values other than 0, 1)!"
    onehot_cols = list(onehot_dict.keys())
    for col in [col for col in all_cols if col not in col_counter.keys()]:
        onehot_dict[col] = [col]
    return onehot_cols, onehot_dict


def get_encoded_and_regular_cols(cols, onehot_dict):
    """return a list of onehot encoded cols and a list of remainder cols."""
    encoded_cols = []
    for enc_cols in onehot_dict.values():
        if len(enc_cols) > 1:
            encoded_cols.extend(enc_cols)
    regular_cols = [col for col in cols if col not in encoded_cols]
    return encoded_cols, regular_cols


def split_pipeline(pipeline: Pipeline, verbose: int = 1):
    """Splits a sklearn or imblearn pipeline into a transformer pipeline and the final estimator.

    Args:
        pipeline (sklearn.Pipeline): a fitted pipeline with an estimator
            with .predict method as the last step.
        verbose: verbose output

    Returns:
        transformer_pipeline, estimator

    """
    if not safe_isinstance(
        pipeline, "sklearn.pipeline.Pipeline", "imblearn.pipeline.Pipeline"
    ):
        raise ValueError(
            f"pipeline should either be an sklearn or an imblearn pipeline, but you passed {pipeline}!"
        )

    assert hasattr(pipeline.steps[-1][1], "predict"), (
        "When passing an sklearn.Pipeline, the last step of the pipeline should be a model, "
        f"but {pipeline.steps[-1][1]} does not have a .predict() function!"
    )

    if verbose:
        print("splitting pipeline...", flush=True)
        skipped_transforms = [
            name
            for name, transform in pipeline.steps[:-1]
            if not hasattr(transform, "transform")
        ]
        if skipped_transforms:
            print(
                f"Skipping the following steps that lack a .transform() method: {', '.join(skipped_transforms)}...",
                flush=True,
            )

    transform_steps = [
        (name, transform)
        for name, transform in pipeline.steps[:-1]
        if hasattr(transform, "transform")
    ]
    if transform_steps:
        transformer_pipeline = Pipeline(transform_steps)
    else:
        from sklearn.preprocessing import FunctionTransformer

        transformer_pipeline = Pipeline([("identity", FunctionTransformer())])
    estimator = pipeline.steps[-1][1]

    return transformer_pipeline, estimator


def get_transformed_X(
    transformer_pipeline: Pipeline, X: pd.DataFrame, verbose: int = 1
):
    """takes a transformer_pipeline (all the steps except the final Estimator of an sklearn or imblearn Pipeline)
    and uses it to transform input DataFrame X and returns a transformed DataFrame.

    If all steps have .get_feature_names_out() method implemented, then uses that to assign column names.
    If not and the number of columns stays equal, simply assign the old column names.
    Else assign column names 'col1', 'col2', etc...

    Args:
        transformer_pipeline: transformer part of a Pipeline, generated with split_pipeline()
        X: input DataFrame to be transformed

    Returns:
        X_transformed: transformed dataframe with column names assigned
    """
    X_transformed = transformer_pipeline.transform(X)

    if hasattr(transformer_pipeline, "get_feature_names_out"):
        try:
            columns = list(transformer_pipeline.get_feature_names_out())
            if len(columns) != X_transformed.shape[1]:
                raise ValueError(
                    f"len(pipeline[:-1].get_feature_names_out())={len(columns)} does"
                    f" not equal X_transformed.shape[1]={X_transformed.shape[1]}!"
                )
            return pd.DataFrame(X_transformed, columns=columns)
        except:
            if verbose:
                print(
                    "Failed to retrieve new column names from transformer_pipeline.get_feature_names_out()!"
                )

    if X_transformed.shape == X.values.shape:
        if verbose:
            print(
                "transformer pipeline outputs a DataFrame with the same number of columns"
                f"so trying to assign column names from X.columns: {X.columns.tolist()}, so"
                " make sure that your pipeline does not add, remove or reorders columns!",
                flush=True,
            )
        try:
            for i, pipe in enumerate(transformer_pipeline):
                if hasattr(pipe, "n_features_in_"):
                    assert pipe.n_features_in_ == len(X.columns)
            return pd.DataFrame(X_transformed, columns=X.columns)
        except:
            print(
                f".n_features_in_ did not match len(X.columns)={len(X.columns)} for pipeline step {i}: {pipe}!"
            )

    if verbose:
        print(
            "Pipeline does not have a functioning .get_feature_names_out() method, "
            "nor do all pipeline steps return the same number of columns as input, "
            "so assigning columns names 'col1', 'col2', etc instead!"
        )
    columns = [f"col{i+1}" for i in range(X_transformed.shape[1])]

    return pd.DataFrame(X_transformed, columns=columns)


def retrieve_onehot_value(
    X, encoded_col, onehot_cols, not_encoded="NOT_ENCODED", sep="_"
):
    """
    Reverses a onehot encoding.

    i.e. Finds the column name starting with encoded_col_ that has a value of 1.
        if no such column exists (e.g. they are all 0), then return 'NOT_ENCODED'

    Args:
        X (pd.DataFrame): dataframe from which to retrieve onehot column
        encoded_col (str): Name of the encoded col (e.g. 'Sex')
        onehot_cols (list): list of onehot cols, e.g. ['Sex_female', 'Sex_male']
        sep (str): seperator between category and value, e.g. '_' for Sex_Male.

    Returns:
        pd.Series with categories. If no category is found, coded as "NOT_ENCODED".
    """
    feature_value = np.argmax(X[onehot_cols].values, axis=1)

    # if not a single 1 then encoded feature must have been dropped
    feature_value[np.max(X[onehot_cols].values, axis=1) == 0] = -1
    if all([col.startswith(col + "_") for col in onehot_cols]):
        mapping = {-1: encoded_col + not_encoded}
    else:
        mapping = {-1: not_encoded}

    mapping.update({i: col for i, col in enumerate(onehot_cols)})
    return pd.Series(feature_value).map(mapping)


def merge_categorical_columns(
    X, onehot_dict=None, cols=None, not_encoded_dict=None, sep="_", drop_regular=False
):
    """
    Returns a new feature Dataframe X_cats where the onehotencoded
    categorical features have been merged back with the old value retrieved
    from the encodings.

    Args:
        X (pd.DataFrame): original dataframe with onehotencoded columns, e.g.
            columns=['Age', 'Sex_Male', 'Sex_Female"].
        onehot_dict (dict): dict of features with lists for onehot-encoded variables,
             e.g. {'Fare': ['Fare'], 'Sex' : ['Sex_male', 'Sex_Female']}
        cols (list[str]): list of columns to return
        sep (str): separator used in the encoding, e.g. "_" for Sex_Male.
            Defaults to "_".

    Returns:
        pd.DataFrame, with onehot encodings merged back into categorical columns.
    """
    X_cats = pd.DataFrame()
    not_encoded_dict = not_encoded_dict or {}
    for col_name, col_list in onehot_dict.items():
        if len(col_list) > 1:
            X_cats[col_name] = retrieve_onehot_value(
                X,
                col_name,
                col_list,
                not_encoded_dict.get(col_name, "NOT_ENCODED"),
                sep,
            ).astype("category")
        else:
            if not drop_regular:
                if is_categorical_dtype(X[col_name]):
                    X_cats[col_name] = pd.Categorical(X[col_name])
                else:
                    X_cats.loc[:, col_name] = X[col_name].values
    if cols:
        return X_cats[cols]
    else:
        return X_cats


def matching_cols(cols1, cols2):
    """returns True if cols1 and cols2 match."""
    if isinstance(cols1, pd.DataFrame):
        cols1 = cols1.columns
    if isinstance(cols2, pd.DataFrame):
        cols2 = cols2.columns
    if len(cols1) != len(cols2):
        return False
    if (pd.Index(cols1) == pd.Index(cols2)).all():
        return True
    return False


def remove_cat_names(X_cats, onehot_dict, onehot_missing_dict=None):
    """removes the leading category names in the onehotencoded columns.
    Turning e.g 'Sex_male' into 'male', etc"""
    X_cats = X_cats.copy()
    for cat, cols in onehot_dict.items():
        if len(cols) > 1:
            mapping = {
                c: (c[len(cat) + 1 :] if c.startswith(cat + "_") else c) for c in cols
            }
            if onehot_missing_dict:
                mapping.update({onehot_missing_dict[cat]: onehot_missing_dict[cat]})
            X_cats[cat] = X_cats[cat].map(mapping, na_action="ignore")
    return X_cats


def X_cats_to_X(X_cats, onehot_dict, X_columns, sep="_"):
    """
    re-onehotencodes a dataframe where onehotencoded columns had previously
    been merged with merge_categorical_columns(...)

    Args:
        X_cats (pd.DataFrame): dataframe with merged categorical columns cats
        onehot_dict (dict): dict of features with lists for onehot-encoded variables,
             e.g. {'Fare': ['Fare'], 'Sex' : ['Sex_male', 'Sex_Female']}
        X_columns: list of columns of original dataframe

    Returns:
        pd.DataFrame: dataframe X with same encoding as original
    """
    non_cat_cols = [col for col in X_cats.columns if col in X_columns]
    X_new = X_cats[non_cat_cols].copy()
    for cat, cols in onehot_dict.items():
        if len(cols) > 1:
            for col in cols:
                X_new[col] = (X_cats[cat] == col).astype(np.int8)
    return X_new[X_columns]


def merge_categorical_shap_values(shap_df, onehot_dict=None, output_cols=None):
    """
    Returns a new feature new shap values np.array
    where the shap values of onehotencoded categorical features have been
    added up.

    Args:
        shap_df(pd.DataFrame): dataframe of shap values with appropriate column names
        onehot_dict (dict): dict of features with lists for onehot-encoded variables,
             e.g. {'Fare': ['Fare'], 'Sex' : ['Sex_male', 'Sex_Female']}

    Returns:
        pd.DataFrame
    """
    onehot_cols = []
    for col_name, col_list in onehot_dict.items():
        if len(col_list) > 1:
            shap_df[col_name] = shap_df[col_list].sum(axis=1)
            onehot_cols.append(col_name)
    if output_cols is not None:
        return shap_df[output_cols]
    return shap_df[onehot_cols]


def merge_categorical_shap_interaction_values(
    shap_interaction_values, old_columns, new_columns, onehot_dict
):
    """
    Returns a 3d numpy array shap_interaction_values where the onehot-encoded
    categorical columns have been added up together.

    Warning:
        Column names in new_columns that are not found in old_columns are
        assumed to be categorical feature names.

    Args:
        shap_interaction_values (np.ndarray): shap_interaction output from
            e.g. shap.TreeExplainer(X).shap_interaction_values().
        old_columns (list of str): list of column names with onehotencodings,
            e.g. ["Age", "Sex_Male", "Sex_Female"]
        new_columns (list of str): list of column names without onehotencodings,
            e.g. ["Age", "Sex"]
        onehot_dict (dict): dict of features with lists for onehot-encoded variables,
             e.g. {'Fare': ['Fare'], 'Sex' : ['Sex_male', 'Sex_Female']}

    Returns:
        np.ndarray: shap_interaction values with all the onehot-encoded features
            summed together.
    """

    if isinstance(old_columns, pd.DataFrame):
        old_columns = old_columns.columns
    if isinstance(new_columns, pd.DataFrame):
        new_columns = new_columns.columns
    old_columns = pd.Index(old_columns)
    new_columns = pd.Index(new_columns)

    siv = np.zeros(
        (shap_interaction_values.shape[0], len(new_columns), len(new_columns))
    )

    # note: given the for loops here, this code could probably be optimized.
    #       But only runs once anyway...
    for new_col1 in new_columns:
        for new_col2 in new_columns:
            newcol_idx1 = new_columns.get_loc(new_col1)
            newcol_idx2 = new_columns.get_loc(new_col2)
            oldcol_idxs1 = [old_columns.get_loc(col) for col in onehot_dict[new_col1]]
            oldcol_idxs2 = [old_columns.get_loc(col) for col in onehot_dict[new_col2]]
            siv[:, newcol_idx1, newcol_idx2] = shap_interaction_values[
                :, oldcol_idxs1, :
            ][:, :, oldcol_idxs2].sum(axis=(1, 2))
    return siv


def make_one_vs_all_scorer(metric, pos_label=1, greater_is_better=True):
    """
    Returns a binary one vs all scorer for a single class('pos_label') of a
    multiclass classifier metric.

    Args:
        metric (function): classification metric of the form metric(y_true, y_pred)
        pos_label (int): index of the positive label. Defaults to 1.
        greater_is_better (bool): does a higher metric correspond to a better model.
            Defaults to True.

    Returns:
        a binary sklearn-compatible scorer function.
    """

    def one_vs_all_metric(metric, pos_label, y_true, y_pred):
        return metric((y_true == pos_label).astype(int), y_pred[:, pos_label])

    partial_metric = partial(one_vs_all_metric, metric, pos_label)
    sign = 1 if greater_is_better else -1

    def _scorer(clf, X, y):
        warnings.filterwarnings("ignore", category=UserWarning)
        y_pred = clf.predict_proba(X)
        warnings.filterwarnings("default", category=UserWarning)
        score = sign * partial_metric(y, y_pred)
        return score

    return _scorer


def permutation_importances(
    model,
    X,
    y,
    metric,
    onehot_dict=None,
    greater_is_better=True,
    needs_proba=False,
    pos_label=1,
    n_repeats=1,
    n_jobs=None,
    sort=True,
    pass_nparray=False,
    verbose=0,
):
    """
    adapted from rfpimp package, returns permutation importances, optionally grouping
    onehot-encoded features together.

    Args:
        model: fitted model for which you'd like to calculate importances.
        X (pd.DataFrame): dataframe of features
        y (pd.Series): series of targets
        metric: metric to be evaluated (usually R2 for regression, roc_auc for
            classification)
        onehot_dict (dict): dict of features with lists for onehot-encoded variables,
             e.g. {'Fare': ['Fare'], 'Sex' : ['Sex_male', 'Sex_Female']}
        greater_is_better (bool): indicates whether the higher score on the metric
            indicates a better model.
        needs_proba (bool): does the metric need a classification probability
            or direct prediction?
        pos_label (int): for classification, the label to use a positive label.
            Defaults to 1.
        n_repeats (int): number of time to permute each column to take the average score.
            Defaults to 1.
        n_jobs (int): number of jobs for joblib parallel. Defaults to None.
        sort (bool): sort the output from highest importances to lowest.
        pass_nparray (bool, optional): instead of the X pass X.values to model.
            This is useful for skorch models that do not accepts dataframes.
        verbose (int): set to 1 to print output for debugging. Defaults to 0.
    """
    X = X.copy()

    if onehot_dict is None:
        onehot_dict = {col: [col] for col in X.columns}

    if isinstance(metric, str):
        scorer = make_scorer(
            metric, greater_is_better=greater_is_better, needs_proba=needs_proba
        )
    elif not needs_proba or pos_label is None:
        scorer = make_scorer(
            metric, greater_is_better=greater_is_better, needs_proba=needs_proba
        )
    else:
        scorer = make_one_vs_all_scorer(metric, pos_label, greater_is_better)
    if pass_nparray:
        baseline = scorer(model, X.values, y.values)
    else:
        baseline = scorer(model, X, y)

    def _permutation_importance(
        model,
        X,
        y,
        scorer,
        col_name,
        col_list,
        baseline,
        n_repeats=1,
        pass_nparray=False,
    ):
        X = X.copy()
        scores = []
        for i in range(n_repeats):
            old_cols = X[col_list].copy()
            X[col_list] = np.random.permutation(X[col_list])
            if pass_nparray:
                scores.append(scorer(model, X.values, y.values))
            else:
                scores.append(scorer(model, X, y))

            X[col_list] = old_cols
        return col_name, np.mean(scores)

    scores = Parallel(n_jobs=n_jobs)(
        delayed(_permutation_importance)(
            model, X, y, scorer, col_name, col_list, baseline, n_repeats, pass_nparray
        )
        for col_name, col_list in onehot_dict.items()
    )

    importances_df = pd.DataFrame(scores, columns=["Feature", "Score"])
    importances_df["Importance"] = baseline - importances_df["Score"]
    importances_df = importances_df[["Feature", "Importance", "Score"]]
    if sort:
        return importances_df.sort_values("Importance", ascending=False)
    else:
        return importances_df


def cv_permutation_importances(
    model,
    X,
    y,
    metric,
    onehot_dict=None,
    greater_is_better=True,
    needs_proba=False,
    pos_label=None,
    cv=None,
    n_repeats=1,
    n_jobs=None,
    pass_nparray=False,
    verbose=0,
):
    """
    Returns the permutation importances averages over `cv` cross-validated folds.

    Args:
        model: fitted model for which you'd like to calculate importances.
        X (pd.DataFrame): dataframe of features
        y (pd.Series): series of targets
        metric: metric to be evaluated (usually R2 for regression, roc_auc for
            classification)
        onehot_dict (dict): dict of features with lists for onehot-encoded variables,
             e.g. {'Fare': ['Fare'], 'Sex' : ['Sex_male', 'Sex_Female']}
        greater_is_better (bool): indicates whether the higher score on the metric
            indicates a better model.
        needs_proba (bool): does the metric need a classification probability
            or direct prediction?
        pos_label (int): for classification, the label to use a positive label.
            Defaults to 1.
        cv (int): number of cross-validation folds to apply.
        sort (bool): sort the output from highest importances to lowest.
        pass_nparray (bool, optional): instead of the X pass X.values to model.
            This is useful for skorch models that do not accepts dataframes.
        verbose (int): set to 1 to print output for debugging. Defaults to 0.
    """
    if cv is None:
        return permutation_importances(
            model,
            X,
            y,
            metric,
            onehot_dict,
            greater_is_better=greater_is_better,
            needs_proba=needs_proba,
            pos_label=pos_label,
            n_repeats=n_repeats,
            n_jobs=n_jobs,
            sort=False,
            pass_nparray=pass_nparray,
            verbose=verbose,
        )

    if needs_proba:
        skf = StratifiedKFold(n_splits=cv, random_state=None, shuffle=False)
        splitter = skf.split(X, y)
    else:
        kf = KFold(n_splits=cv, random_state=None, shuffle=False)
        splitter = kf.split(X)

    model = clone(model)
    for i, (train_index, test_index) in enumerate(splitter):
        X_train, X_test = X.iloc[train_index], X.iloc[test_index]
        y_train, y_test = y.iloc[train_index], y.iloc[test_index]

        model.fit(X_train, y_train)

        imp = permutation_importances(
            model,
            X_test,
            y_test,
            metric,
            onehot_dict,
            greater_is_better=greater_is_better,
            needs_proba=needs_proba,
            pos_label=pos_label,
            n_repeats=n_repeats,
            n_jobs=n_jobs,
            sort=False,
            pass_nparray=pass_nparray,
            verbose=verbose,
        )
        if i == 0:
            imps = imp[["Feature", "Importance"]]
        else:
            imps = imps.merge(
                imp[["Feature", "Importance"]],
                on="Feature",
                suffixes=("", "_" + str(i)),
            )

    return (
        imps.set_index("Feature")
        .mean(axis=1)
        .to_frame()
        .rename(columns={0: "Importance"})
        .sort_values("Importance", ascending=False)
        .reset_index()
    )


def get_mean_absolute_shap_df(columns, shap_values, onehot_dict=None):
    """
    Returns a dataframe with the mean absolute shap values for each feature.

    Args:
        columns (list of str): list of column names
        shap_values (np.ndarray): 2d array of SHAP values
        onehot_dict (dict): dict of features with lists for onehot-encoded variables,
             e.g. {'Fare': ['Fare'], 'Sex' : ['Sex_male', 'Sex_Female']}

    Returns:
        pd.DataFrame with columns 'Feature' and 'MEAN_ABS_SHAP'.
    """
    if onehot_dict is None:
        onehot_dict = {col: [col] for col in columns}
    columns = pd.Index(columns)
    shap_abs_mean_dict = {}
    for col_name, col_list in onehot_dict.items():
        shap_abs_mean_dict[col_name] = np.absolute(
            shap_values[:, [columns.get_loc(col) for col in col_list]].sum(axis=1)
        ).mean()

    shap_df = (
        pd.DataFrame(
            {
                "Feature": list(shap_abs_mean_dict.keys()),
                "MEAN_ABS_SHAP": list(shap_abs_mean_dict.values()),
            }
        )
        .sort_values("MEAN_ABS_SHAP", ascending=False)
        .reset_index(drop=True)
    )
    return shap_df


def get_grid_points(array, n_grid_points=10, min_percentage=0, max_percentage=100):
    """seperates a numerical array into a number of grid points. Helper function
    for get_pdp_df.

    Args:
        array (np.array): array
        n_grid_points (int, optional): number of points to divide array in.
            Defaults to 10.
        min_percentage (int, optional): Minimum percentage to start at,
            ignoring outliers. Defaults to 0.
        max_percentage (int, optional): Maximum percentage to reach, ignoring
            outliers. Defaults to 100.

    Raises:
        ValueError: [description]

    Returns:
        np.array
    """

    if isinstance(array, pd.Series):
        array = array.values
    else:
        array = np.array(array)
    if not is_numeric_dtype(array):
        raise ValueError("array should be a numeric dtype!")

    percentile_grids = np.linspace(
        start=min_percentage, stop=max_percentage, num=n_grid_points
    )
    value_grids = np.percentile(array, percentile_grids)
    return value_grids


def get_pdp_df(
    model,
    X_sample: pd.DataFrame,
    feature: Union[str, List],
    pos_label=1,
    n_grid_points: int = 10,
    min_percentage: int = 0,
    max_percentage: int = 100,
    multiclass: bool = False,
    grid_values: List = None,
    is_classifier: bool = False,
    cast_to_float32: bool = False,
):
    """Returns a dataframe with partial dependence for every row in X_sample for a number of feature values

    Args:
        model (): sklearn compatible model to generate pdp for
        X_sample (pd.DataFrame): X to generate pdp for
        feature (Union[str, List]): Feature to generate pdp for. Either the
            name of a column in X_sample, or a list of onehot-encoded columns.
        pos_label (int, optional): for classifier model, which class to use
            as the positive class. Defaults to 1.
        n_grid_points (int, optional): For numeric features: number of grid points
            to divide the x axis by. Defaults to 10.
        min_percentage (int, optional): For numeric features: minimum percentage of
            samples to start x axis by. If large than 0 a form of winsorizing the
            x axis. Defaults to 0.
        max_percentage (int, optional): For numeric features: maximum percentage of
            samples to end x axis by. If smaller than 100 a form of winsorizing the
            x axis. Defaults to 100.
        multiclass (bool, optional): for classifier models, return a list of dataframes,
            one for each predicted label.
        grid_values (list, optional): list of grid values. Default to None, in which
            case it will be inferred from X_sample.
        is_classifier (bool, optional): model is a classifier with a pred_probas method.
        cast_to_float32 (bool, optional): cast model input to np.float32 (necessary for
            skorch models)
    """

    if grid_values is None:
        if isinstance(feature, str):
            if not is_numeric_dtype(X_sample[feature]):
                grid_values = sorted(X_sample[feature].unique().tolist())
            else:
                grid_values = get_grid_points(
                    X_sample[feature],
                    n_grid_points=n_grid_points,
                    min_percentage=min_percentage,
                    max_percentage=max_percentage,
                ).tolist()
        elif isinstance(feature, list):
            grid_values = feature
        else:
            raise ValueError(
                "feature should either be a column name (str), "
                "or a list of onehot-encoded columns!"
            )

    if is_classifier:
        if cast_to_float32:
            first_row = X_sample.iloc[[0]].values.astype("float32")
        else:
            first_row = X_sample.iloc[[0]]
<<<<<<< HEAD
        n_labels = model.predict_proba(first_row.copy()).shape[1]
=======
        warnings.filterwarnings("ignore", category=UserWarning)
        n_labels = model.predict_proba(first_row).shape[1]
        warnings.filterwarnings("default", category=UserWarning)
>>>>>>> 63f14f9e
        if multiclass:
            pdp_dfs = [pd.DataFrame() for i in range(n_labels)]
        else:
            pdp_df = pd.DataFrame()
    else:
        pdp_df = pd.DataFrame()
    for grid_value in grid_values:
        dtemp = X_sample.copy()
        if isinstance(feature, list):
            if grid_value in X_sample.columns:
                assert set(X_sample[grid_value].unique()).issubset({0, 1}), (
                    f"{grid_values} When passing a list of features these have to be onehotencoded!"
                    f"But X_sample['{grid_value}'].unique()=={list(set(X_sample[grid_value].unique()))}"
                )
            dtemp.loc[:, feature] = [1 if col == grid_value else 0 for col in feature]
        else:
            dtemp[[feature]] = grid_value
        if is_classifier:
            if cast_to_float32:
                dtemp = dtemp.values.astype("float32")
            pred_probas = model.predict_proba(dtemp).squeeze()
            if multiclass:
                for i in range(n_labels):
                    pdp_dfs[i][grid_value] = pred_probas[:, i]
            else:
                pdp_df[grid_value] = pred_probas[:, pos_label]
        else:
            if cast_to_float32:
                dtemp = dtemp.values.astype("float32")
            preds = model.predict(dtemp).squeeze()
            pdp_df[grid_value] = preds
    if multiclass:
        return pdp_dfs
    else:
        return pdp_df


def get_precision_df(
    pred_probas, y_true, bin_size=None, quantiles=None, round=3, pos_label=1
):
    """
    returns a pd.DataFrame with the predicted probabilities and
    the observed frequency per bin_size or quantile.

    If pred_probas has one dimension (i.e. only probabilities of positive class)
    only returns a single precision. If pred_probas containts probabilities for
    every class (typically a multiclass classifier), also returns precision
    for every class in every bin.

    Args:
        pred_probas (np.ndarray): result of model.predict_proba(X). Can either
            be probabilities of a single class or multiple classes.
        y_true (np.ndarray): array of true class labels.
        bin_size (float): bin sizes to bin by. E.g. 0.1 to bin all prediction
            between 0 and 0.1, between 0.1 and 0.2, etc. If setting bin_size
            you cannot set quantiles.
        quantiles (int): number of quantiles to divide pred_probas in.
            e.g. if quantiles=4, set bins such that the lowest 25% of pred_probas
            go into first bin, next 25% go in second bin, etc. Each bin will
            have (approximatly the same amount of observations). If setting
            quantiles you cannot set bin_size.
        round (int): the number of figures to round the output by. Defaults to 3.
        pos_label (int): the label of the positive class. Defaults to 1.

    Returns:
        pd.DataFrame with columns ['p_min', 'p_max', 'p_avg', 'bin_width',
        'precision', 'count']
    """
    if bin_size is None and quantiles is None:
        bin_size = 0.1

    assert (bin_size is not None and quantiles is None) or (
        bin_size is None and quantiles is not None
    ), "either only pass bin_size or only pass quantiles!"

    if len(pred_probas.shape) == 2:
        # in case the full binary classifier pred_proba is passed,
        # we only select the probability of the positive class
        predictions_df = pd.DataFrame(
            {"pred_proba": pred_probas[:, pos_label], "target": y_true}
        )
        n_classes = pred_probas.shape[1]
    else:
        predictions_df = pd.DataFrame({"pred_proba": pred_probas, "target": y_true})
        n_classes = 1

    predictions_df = predictions_df.sort_values("pred_proba")

    # define a placeholder df:
    columns = ["p_min", "p_max", "p_avg", "bin_width", "precision", "count"]
    if n_classes > 1:
        for i in range(n_classes):
            columns.append("precision_" + str(i))

    precision_df = pd.DataFrame(columns=columns)

    if bin_size:
        thresholds = np.arange(0.0, 1.0, bin_size).tolist()
        # loop through prediction intervals, and compute
        for bin_min, bin_max in zip(thresholds, thresholds[1:] + [1.0]):
            if bin_min != bin_max:
                new_row_dict = {
                    "p_min": [bin_min],
                    "p_max": [bin_max],
                    "p_avg": [bin_min + (bin_max - bin_min) / 2.0],
                    "bin_width": [bin_max - bin_min],
                }

                if bin_min == 0.0:
                    new_row_dict["p_avg"] = predictions_df[
                        (predictions_df.pred_proba >= bin_min)
                        & (predictions_df.pred_proba <= bin_max)
                    ]["pred_proba"].mean()
                    new_row_dict["precision"] = (
                        predictions_df[
                            (predictions_df.pred_proba >= bin_min)
                            & (predictions_df.pred_proba <= bin_max)
                        ].target
                        == pos_label
                    ).mean()
                    new_row_dict["count"] = predictions_df[
                        (predictions_df.pred_proba >= bin_min)
                        & (predictions_df.pred_proba <= bin_max)
                    ].target.count()
                    if n_classes > 1:
                        for i in range(n_classes):
                            new_row_dict["precision_" + str(i)] = (
                                predictions_df[
                                    (predictions_df.pred_proba >= bin_min)
                                    & (predictions_df.pred_proba <= bin_max)
                                ].target
                                == i
                            ).mean()
                else:
                    new_row_dict["p_avg"] = predictions_df[
                        (predictions_df.pred_proba > bin_min)
                        & (predictions_df.pred_proba <= bin_max)
                    ]["pred_proba"].mean()
                    new_row_dict["precision"] = (
                        predictions_df[
                            (predictions_df.pred_proba > bin_min)
                            & (predictions_df.pred_proba <= bin_max)
                        ].target
                        == pos_label
                    ).mean()
                    new_row_dict["count"] = (
                        predictions_df[
                            (predictions_df.pred_proba > bin_min)
                            & (predictions_df.pred_proba <= bin_max)
                        ].target
                        == pos_label
                    ).count()
                    if n_classes > 1:
                        for i in range(n_classes):
                            new_row_dict["precision_" + str(i)] = (
                                predictions_df[
                                    (predictions_df.pred_proba > bin_min)
                                    & (predictions_df.pred_proba <= bin_max)
                                ].target
                                == i
                            ).mean()
                new_row_df = pd.DataFrame(new_row_dict, columns=precision_df.columns)
                precision_df = pd.concat([precision_df, new_row_df])

    elif quantiles:
        preds_quantiles = np.array_split(predictions_df.pred_proba.values, quantiles)
        target_quantiles = np.array_split(predictions_df.target.values, quantiles)

        last_p_max = 0.0
        for preds, targets in zip(preds_quantiles, target_quantiles):
            new_row_dict = {
                "p_min": [last_p_max],
                "p_max": [preds.max()],
                "p_avg": [preds.mean()],
                "bin_width": [preds.max() - last_p_max],
                "precision": [np.mean(targets == pos_label)],
                "count": [len(preds)],
            }
            if n_classes > 1:
                for i in range(n_classes):
                    new_row_dict["precision_" + str(i)] = np.mean(targets == i)

            new_row_df = pd.DataFrame(new_row_dict, columns=precision_df.columns)
            precision_df = pd.concat([precision_df, new_row_df])
            last_p_max = preds.max()

    precision_df[["p_avg", "precision"]] = (
        precision_df[["p_avg", "precision"]]
        .astype(float)
        .apply(partial(np.round, decimals=round))
    )
    if n_classes > 1:
        precision_cols = ["precision_" + str(i) for i in range(n_classes)]
        precision_df[precision_cols] = (
            precision_df[precision_cols]
            .astype(float)
            .apply(partial(np.round, decimals=round))
        )
    return precision_df


def get_liftcurve_df(pred_probas, y, pos_label=1, n_rows=100):
    """returns a pd.DataFrame that can be used to generate a lift curve plot.

    Args:
        pred_probas (np.ndarray): predicted probabilities of the positive class
        y (np.ndarray): the actual labels (y_true), encoded 0, 1 [, 2, 3, etc]
        pos_label (int): label of the positive class. Defaults to 1.

    Returns:
        pd.DataFrame with columns=['pred_proba', 'y', 'index', 'index_percentage',
                'positives', 'precision', 'cumulative_percentage_pos',
                'random_pos', 'random_precision', 'random_cumulative_percentage_pos']
    """
    lift_df = (
        pd.DataFrame({"pred_proba": pred_probas, "y": y.astype("int32")})
        .sort_values("pred_proba", ascending=False)
        .reset_index(drop=True)
    )
    lift_df["index"] = (lift_df.index + 1).astype("int32")
    lift_df["index_percentage"] = (100 * lift_df["index"] / len(lift_df)).astype(
        "float32"
    )
    lift_df["positives"] = (lift_df.y == pos_label).astype(int).cumsum()
    lift_df["precision"] = (100 * (lift_df["positives"] / lift_df["index"])).astype(
        "float32"
    )
    lift_df["cumulative_percentage_pos"] = (
        100 * (lift_df["positives"] / (lift_df.y == pos_label).astype(int).sum())
    ).astype("float32")
    lift_df["random_pos"] = (
        (lift_df.y == pos_label).astype(int).mean() * lift_df["index"]
    ).astype("float32")
    lift_df["random_precision"] = (
        100 * (lift_df["random_pos"] / lift_df["index"])
    ).astype("float32")
    lift_df["random_cumulative_percentage_pos"] = (
        100 * (lift_df["random_pos"] / (lift_df.y == pos_label).astype(int).sum())
    ).astype("float32")
    for y_label in range(y.nunique()):
        lift_df["precision_" + str(y_label)] = (
            100 * (lift_df.y == y_label).astype(int).cumsum() / lift_df["index"]
        )
    if len(lift_df) > 100:
        lift_df = lift_df.iloc[
            np.linspace(0, len(lift_df), num=n_rows, dtype=int, endpoint=False)
        ]
    return lift_df


def get_contrib_df(
    shap_base_value, shap_values, X_row, topx=None, cutoff=None, sort="abs", cols=None
):
    """
    Return a contrib_df DataFrame that lists the SHAP contribution of each input
    variable for a single prediction, formatted in a way that makes it easy to
    plot a waterfall plot.

    Args:
        shap_base_value (float): the value of shap.Explainer.expected_value
        shap_values (np.ndarray): single array of shap values for a specific
            prediction, corresponding to X_row
        X_row (pd.DataFrame): a single row of data, generated with e.g. X.iloc[[index]]
        topx (int): only display the topx highest impact features.
        cutoff (float): only display features with a SHAP value of at least
            cutoff.
        sort ({'abs', 'high-to-low', 'low-to-high'}), sort the shap value
            contributions either from highest absolute shap to lowest absolute
            shap ('abs'), or from most positive to most negative ('high-to-low')
            or from most negative to most positive ('low-to-high'). Defaults
            to 'abs'.
        cols (list of str): particular list of columns to display, in that order. Will
            override topx, cutoff, sort, etc.

    Features below topx or cutoff are summed together under _REST. Final
    prediction is added as _PREDICTION.

    Returns:
        pd.DataFrame with columns=['col', 'contribution', 'value', 'cumulative', 'base']
    """
    assert isinstance(
        X_row, pd.DataFrame
    ), "X_row should be a pd.DataFrame! Use X.iloc[[index]]"
    assert (
        len(X_row.iloc[[0]].values[0].shape) == 1
    ), """X is not the right shape: len(X.values[0]) should be 1. 
            Try passing X.iloc[[index]]"""
    assert sort in {"abs", "high-to-low", "low-to-high", "importance", None}

    # start with the shap_base_value
    base_df = pd.DataFrame(
        {"col": ["_BASE"], "contribution": [shap_base_value], "value": [""]}
    )

    contrib_df = pd.DataFrame(
        {"col": X_row.columns, "contribution": shap_values, "value": X_row.values[0]}
    )
    if cols is None:
        if cutoff is None and topx is not None:
            cutoff = contrib_df.contribution.abs().nlargest(topx).min()
        elif cutoff is None and topx is None:
            cutoff = 0

        display_df = contrib_df[contrib_df.contribution.abs() >= cutoff]
        if topx is not None and len(display_df) > topx:
            # in case of ties around cutoff
            display_df = display_df.reindex(
                display_df.contribution.abs().sort_values(ascending=False).index
            ).head(topx)

        display_df_neg = display_df[display_df.contribution < 0]
        display_df_pos = display_df[display_df.contribution >= 0]
        print(contrib_df[~contrib_df.col.isin(display_df.col.tolist())])

        rest_df = pd.DataFrame(
            {
                "col": ["_REST"], 
                "contribution": [contrib_df[~contrib_df.col.isin(display_df.col.tolist())]["contribution"].sum()],
                "value" : [""],
            }
        )

        # sort the df by absolute value from highest to lowest:
        if sort == "abs":
            display_df = display_df.reindex(
                display_df.contribution.abs().sort_values(ascending=False).index
            )
            contrib_df = pd.concat([base_df, display_df, rest_df], ignore_index=True)
        if sort == "high-to-low":
            display_df_pos = display_df_pos.reindex(
                display_df_pos.contribution.abs().sort_values(ascending=False).index
            )
            display_df_neg = display_df_neg.reindex(
                display_df_neg.contribution.abs().sort_values().index
            )
            contrib_df = pd.concat(
                [base_df, display_df_pos, rest_df, display_df_neg], ignore_index=True
            )
        if sort == "low-to-high":
            display_df_pos = display_df_pos.reindex(
                display_df_pos.contribution.abs().sort_values().index
            )
            display_df_neg = display_df_neg.reindex(
                display_df_neg.contribution.abs().sort_values(ascending=False).index
            )
            contrib_df = pd.concat(
                [base_df, display_df_neg, rest_df, display_df_pos], ignore_index=True
            )
    else:
        display_df = (
            contrib_df[contrib_df.col.isin(cols)]
            .set_index("col")
            .reindex(cols)
            .reset_index()
        )
        rest_df = pd.DataFrame(
            {
                "col": ["_REST"], 
                "contribution": [contrib_df[~contrib_df.col.isin(cols)]["contribution"].sum()],
                "value" : [""],
            }
        )
        contrib_df = pd.concat([base_df, display_df, rest_df], ignore_index=True)

    # add cumulative contribution from top to bottom (for making bar chart):
    contrib_df["cumulative"] = contrib_df.contribution.cumsum()
    contrib_df["base"] = contrib_df["cumulative"] - contrib_df["contribution"]

    pred_df = (
        contrib_df[["contribution"]]
        .sum()
        .to_frame()
        .T.assign(
            col="_PREDICTION", value="", cumulative=lambda df: df.contribution, base=0
        )
    )
    return pd.concat([contrib_df, pred_df], ignore_index=True)


def get_contrib_summary_df(
    contrib_df, model_output="raw", round=2, units="", na_fill=None
):
    """
    returns a DataFrame that summarizes a contrib_df as a pair of
    Reasons+Effect.

    Args:
        contrib_df (pd.DataFrame): output from get_contrib_df(...)
        model_output (str, {'raw', 'probability', 'logodds'}): the type of
            predictions that the model produces. 'probability' multiplies by 100
            and adds '%'.
        round (int): number of decimals to round the output to. Defaults to 1.
        units (str): units to add to output. Defaults to "".
        na_fill (int, str): if value equals na_fill replace with "MISSING".

    """
    assert model_output in {"raw", "probability", "logodds"}
    contrib_summary_df = pd.DataFrame(columns=["Reason", "Effect"])

    for _, row in contrib_df.iterrows():
        if row["col"] == "_BASE":
            reason = "Average of population"
            effect = ""
        elif row["col"] == "_REST":
            reason = "Other features combined"
            effect = f"{'+' if row['contribution'] >= 0 else ''}"
        elif row["col"] == "_PREDICTION":
            reason = "Final prediction"
            effect = ""
        else:
            if na_fill is not None and row["value"] == na_fill:
                reason = f"{row['col']} = MISSING"
            else:
                reason = f"{row['col']} = {row['value']}"

            effect = f"{'+' if row['contribution'] >= 0 else ''}"
        if model_output == "probability":
            effect += str(np.round(100 * row["contribution"], round)) + "%"
        elif model_output == "logodds":
            effect += str(np.round(row["contribution"], round))
        else:
            effect += str(np.round(row["contribution"], round)) + f" {units}"

        contrib_summary_df = append_dict_to_df(
            contrib_summary_df, dict(Reason=reason, Effect=effect)
        )

    return contrib_summary_df.reset_index(drop=True)


def normalize_shap_interaction_values(shap_interaction_values, shap_values=None):
    """
    Normalizes shap_interaction_values to make sure that the rows add up to
    the shap_values.

    This is a workaround for an apparant bug where the diagonals of
    shap_interaction_values of a RandomForestClassifier are set equal to the
    shap_values instead of the main effect.

    I Opened an issue here: https://github.com/slundberg/shap/issues/723

    (so far doesn't seem to be fixed)

    Args:
        shap_interaction_values (np.ndarray): output of shap.Explainer.shap_interaction_values()
        shap_values (np.ndarray): output of shap.Explainer.shap_values()
    """
    siv = shap_interaction_values.copy()

    orig_diags = np.einsum("ijj->ij", siv)
    row_sums = np.einsum("ijk->ij", siv)
    row_diffs = row_sums - orig_diags  # sum of rows excluding diagonal elements

    if shap_values is not None:
        diags = shap_values - row_diffs
    else:
        # if no shap_values provided assume that the original diagonal values
        # were indeed equal to the shap values, and so simply
        diags = orig_diags - row_diffs

    s0, s1, s2 = siv.shape

    # should have commented this bit of code earlier:
    #   (can't really explain it anymore, but it works! :)
    # In any case, it assigns our new diagonal values to siv:
    siv.reshape(s0, -1)[:, :: s2 + 1] = diags
    return siv


def get_decisionpath_df(decision_tree, observation, pos_label=1):
    """summarize the path through a DecisionTree for a specific observation.

    Args:
        decision_tree (DecisionTreeClassifier or DecisionTreeRegressor):
            a fitted DecisionTree model.
        observation ([type]): single row of data to display tree path for.
        pos_label (int, optional): label of positive class. Defaults to 1.

    Returns:
        pd.DataFrame: columns=['node_id', 'average', 'feature',
            'value', 'split', 'direction', 'left', 'right', 'diff']
    """
    nodes = decision_tree.predict_path(observation)

    decisiontree_df = pd.DataFrame(
        columns=[
            "node_id",
            "average",
            "feature",
            "value",
            "split",
            "direction",
            "left",
            "right",
            "diff",
        ]
    )
    if decision_tree.is_classifier():

        def node_pred_proba(node):
            return node.class_counts()[pos_label] / sum(node.class_counts())

        for node in nodes:
            if not node.isleaf():
                decisiontree_df = append_dict_to_df(
                    decisiontree_df,
                    {
                        "node_id": node.id,
                        "average": node_pred_proba(node),
                        "feature": node.feature_name(),
                        "value": observation[node.feature_name()],
                        "split": node.split(),
                        "direction": "left"
                        if observation[node.feature_name()] < node.split()
                        else "right",
                        "left": node_pred_proba(node.left),
                        "right": node_pred_proba(node.right),
                        "diff": node_pred_proba(node.left) - node_pred_proba(node)
                        if observation[node.feature_name()] < node.split()
                        else node_pred_proba(node.right) - node_pred_proba(node),
                    },
                )

    else:

        def node_mean(node):
            return decision_tree.tree_model.tree_.value[node.id].item()

        for node in nodes:
            if not node.isleaf():
                decisiontree_df = append_dict_to_df(
                    decisiontree_df,
                    {
                        "node_id": node.id,
                        "average": node_mean(node),
                        "feature": node.feature_name(),
                        "value": observation[node.feature_name()],
                        "split": node.split(),
                        "direction": "left"
                        if observation[node.feature_name()] < node.split()
                        else "right",
                        "left": node_mean(node.left),
                        "right": node_mean(node.right),
                        "diff": node_mean(node.left) - node_mean(node)
                        if observation[node.feature_name()] < node.split()
                        else node_mean(node.right) - node_mean(node),
                    },
                )
    return decisiontree_df


def get_decisiontree_summary_df(decisiontree_df, classifier=False, round=2, units=""):
    """generate a pd.DataFrame with a more readable summary of a dataframe
    generated with get_decisiontree_df(...)

    Args:
        decisiontree_df (pd.DataFrame): dataframe generated with get_decisiontree_df(...)
        classifier (bool, optional): model is a classifier. Defaults to False.
        round (int, optional): Rounding to apply to floats. Defaults to 2.
        units (str, optional): units of target to display. Defaults to "".

    Returns:
        pd.DataFrame: columns=['Feature', 'Condition', 'Adjustment', 'New Prediction']
    """
    if classifier:
        base_value = np.round(100 * decisiontree_df.iloc[[0]]["average"].item(), round)
        prediction = np.round(
            100
            * (
                decisiontree_df.iloc[[-1]]["average"].item()
                + decisiontree_df.iloc[[-1]]["diff"].item()
            ),
            round,
        )
    else:
        base_value = np.round(decisiontree_df.iloc[[0]]["average"].item(), round)
        prediction = np.round(
            decisiontree_df.iloc[[-1]]["average"].item()
            + decisiontree_df.iloc[[-1]]["diff"].item(),
            round,
        )

    decisiontree_summary_df = pd.DataFrame(
        columns=["Feature", "Condition", "Adjustment", "New Prediction"]
    )
    decisiontree_summary_df = append_dict_to_df(
        decisiontree_summary_df,
        {
            "Feature": "",
            "Condition": "",
            "Adjustment": "Starting average",
            "New Prediction": str(np.round(base_value, round))
            + ("%" if classifier else f" {units}"),
        },
    )

    for _, row in decisiontree_df.iterrows():
        if classifier:
            decisiontree_summary_df = append_dict_to_df(
                decisiontree_summary_df,
                {
                    "Feature": row["feature"],
                    "Condition": str(row["value"])
                    + str(" >= " if row["direction"] == "right" else " < ")
                    + str(row["split"]).ljust(10),
                    "Adjustment": str("+" if row["diff"] >= 0 else "")
                    + str(np.round(100 * row["diff"], round))
                    + "%",
                    "New Prediction": str(
                        np.round(100 * (row["average"] + row["diff"]), round)
                    )
                    + "%",
                },
            )
        else:
            decisiontree_summary_df = append_dict_to_df(
                decisiontree_summary_df,
                {
                    "Feature": row["feature"],
                    "Condition": str(row["value"])
                    + str(" >= " if row["direction"] == "right" else " < ")
                    + str(row["split"]).ljust(10),
                    "Adjustment": str("+" if row["diff"] >= 0 else "")
                    + str(np.round(row["diff"], round)),
                    "New Prediction": str(
                        np.round((row["average"] + row["diff"]), round)
                    )
                    + f" {units}",
                },
            )

    decisiontree_summary_df = append_dict_to_df(
        decisiontree_summary_df,
        {
            "Feature": "",
            "Condition": "",
            "Adjustment": "Final Prediction",
            "New Prediction": str(np.round(prediction, round))
            + ("%" if classifier else "")
            + f" {units}",
        },
    )

    return decisiontree_summary_df


def get_xgboost_node_dict(xgboost_treedump):
    """Turns the output of a xgboostmodel.get_dump() into a dictionary
    of nodes for easy parsing a prediction path through individual trees
    in the model.

    Args:
        xgboost_treedump (str): a single element of the list output from
            xgboost model.get_dump() that represents a single tree in the
            ensemble.
    Returns:
        dict
    """
    node_dict = {}
    for row in xgboost_treedump.splitlines():
        s = row.strip()
        node = int(re.search(r"^(.*)\:", s).group(1))
        is_leaf = re.search(r":(.*)\=", s).group(1) == "leaf"

        leaf_value = re.search(r"leaf=(.*)$", s).group(1) if is_leaf else None
        feature = re.search(r"\[(.*)\<", s).group(1) if not is_leaf else None
        cutoff = float(re.search(r"\<(.*)\]", s).group(1)) if not is_leaf else None
        left_node = int(re.search(r"yes=(.*)\,no", s).group(1)) if not is_leaf else None
        right_node = int(re.search(r"no=(.*)\,", s).group(1)) if not is_leaf else None
        node_dict[node] = dict(
            node=node,
            is_leaf=is_leaf,
            leaf_value=leaf_value,
            feature=feature,
            cutoff=cutoff,
            left_node=left_node,
            right_node=right_node,
        )
    return node_dict


def get_xgboost_path_df(xgbmodel, X_row, n_tree=None):
    """returns a pd.DataFrame of the prediction path through
    an individual tree in a xgboost ensemble.

    Args:
        xgbmodel: either a fitted xgboost model, or the output of a get_dump()
        X_row: single row from a dataframe (e.g. X_test.iloc[0])
        n_tree: the tree number to display:

    Returns:
        pd.DataFrame
    """
    if isinstance(xgbmodel, str) and xgbmodel.startswith("0:"):
        xgbmodel_treedump = xgbmodel
    elif str(type(xgbmodel)).endswith("xgboost.core.Booster'>"):
        xgbmodel_treedump = xgbmodel.get_dump()[n_tree]
    elif str(type(xgbmodel)).endswith("XGBClassifier'>") or str(
        type(xgbmodel)
    ).endswith("XGBRegressor'>"):
        xgbmodel_treedump = xgbmodel.get_booster().get_dump()[n_tree]
    else:
        raise ValueError(
            "Couldn't extract a treedump. Please pass a fitted xgboost model."
        )
    if isinstance(X_row, pd.DataFrame) and len(X_row) == 1:
        X_row = X_row.squeeze()
    node_dict = get_xgboost_node_dict(xgbmodel_treedump)

    prediction_path_df = pd.DataFrame(columns=["node", "feature", "cutoff", "value"])

    node = node_dict[0]
    while not node["is_leaf"]:
        prediction_path_df = append_dict_to_df(
            prediction_path_df,
            dict(
                node=node["node"],
                feature=node["feature"],
                cutoff=node["cutoff"],
                value=float(X_row[node["feature"]]),
            ),
        )
        if np.isnan(X_row[node["feature"]]) or X_row[node["feature"]] < node["cutoff"]:
            node = node_dict[node["left_node"]]
        else:
            node = node_dict[node["right_node"]]

    if node["is_leaf"]:
        prediction_path_df = append_dict_to_df(
            prediction_path_df,
            dict(node=node["node"], feature="_PREDICTION", value=node["leaf_value"]),
        )
    return prediction_path_df


def get_xgboost_path_summary_df(xgboost_path_df, output="margin"):
    """turn output of get_xgboost_path_df output into a formatted dataframe

    Args:
        xgboost_path_df (pd.DataFrame): output of get_xgboost_path_df
        prediction (str, {'logodds', 'margin'}): Type of output prediction.
            Defaults to "margin".

    Returns:
        pd.DataFrame: dataframe with nodes and split conditions
    """
    xgboost_path_summary_df = pd.DataFrame(columns=["node", "split_condition"])

    for row in xgboost_path_df.itertuples():
        if row.feature == "_PREDICTION":
            xgboost_path_summary_df = append_dict_to_df(
                xgboost_path_summary_df,
                dict(
                    node=row.node,
                    split_condition=f"prediction ({output}) = {row.value}",
                ),
            )
        elif row.value < row.cutoff:
            xgboost_path_summary_df = append_dict_to_df(
                xgboost_path_summary_df,
                dict(
                    node=row.node,
                    split_condition=f"{row.feature} = {row.value} < {row.cutoff}",
                ),
            )
        else:
            xgboost_path_summary_df = append_dict_to_df(
                xgboost_path_summary_df,
                dict(
                    node=row.node,
                    split_condition=f"{row.feature} = {row.value} >= {row.cutoff}",
                ),
            )
    return xgboost_path_summary_df


def get_xgboost_preds_df(xgbmodel, X_row, pos_label=1):
    """returns the marginal contributions of each tree in
    an xgboost ensemble

    Args:
        xgbmodel: a fitted sklearn-comptaible xgboost model
            (i.e. XGBClassifier or XGBRegressor)
        X_row: a single row of data, e.g X_train.iloc[0]
        pos_label: for classifier the label to be used as positive label
            Defaults to 1.

    Returns:
        pd.DataFrame
    """
    if str(type(xgbmodel)).endswith("XGBClassifier'>"):
        is_classifier = True
        n_classes = len(xgbmodel.classes_)
        if n_classes == 2:
            if pos_label == 1:
                base_proba = xgbmodel.get_params()["base_score"] or 0.5
            elif pos_label == 0:
                base_proba = 1 - xgbmodel.get_params()["base_score"] or 0.5
            else:
                raise ValueError("pos_label should be either 0 or 1!")
            n_trees = len(xgbmodel.get_booster().get_dump())
            base_score = np.log(base_proba / (1 - base_proba))
        else:
            base_proba = 1.0 / n_classes
            base_score = xgbmodel.get_params()["base_score"]
            n_trees = int(len(xgbmodel.get_booster().get_dump()) / n_classes)

    elif str(type(xgbmodel)).endswith("XGBRegressor'>"):
        is_classifier = False
        base_score = xgbmodel.get_params()["base_score"]
        n_trees = len(xgbmodel.get_booster().get_dump())
    else:
        raise ValueError("Pass either an XGBClassifier or XGBRegressor!")

    if is_classifier:
        if n_classes == 2:
            if pos_label == 1:
                preds = [
                    xgbmodel.predict(
                        X_row, iteration_range=(0, i + 1), output_margin=True
                    )[0]
                    for i in range(n_trees)
                ]
            elif pos_label == 0:
                preds = [
                    -xgbmodel.predict(
                        X_row, iteration_range=(0, i + 1), output_margin=True
                    )[0]
                    for i in range(n_trees)
                ]
            pred_probas = (np.exp(preds) / (1 + np.exp(preds))).tolist()
        else:
            margins = [
                xgbmodel.predict(X_row, iteration_range=(0, i + 1), output_margin=True)[
                    0
                ]
                for i in range(n_trees)
            ]
            preds = [margin[pos_label] for margin in margins]
            pred_probas = [
                (np.exp(margin) / np.exp(margin).sum())[pos_label] for margin in margins
            ]

    else:
        preds = [
            xgbmodel.predict(X_row, iteration_range=(0, i + 1), output_margin=True)[0]
            for i in range(n_trees)
        ]

    xgboost_preds_df = pd.DataFrame(
        dict(tree=range(-1, n_trees), pred=[base_score] + preds)
    )
    xgboost_preds_df["pred_diff"] = xgboost_preds_df.pred.diff()
    xgboost_preds_df.loc[0, "pred_diff"] = xgboost_preds_df.loc[0, "pred"]

    if is_classifier:
        xgboost_preds_df["pred_proba"] = [base_proba] + pred_probas
        xgboost_preds_df["pred_proba_diff"] = xgboost_preds_df.pred_proba.diff()
        xgboost_preds_df.loc[0, "pred_proba_diff"] = xgboost_preds_df.loc[
            0, "pred_proba"
        ]
    return xgboost_preds_df<|MERGE_RESOLUTION|>--- conflicted
+++ resolved
@@ -918,13 +918,9 @@
             first_row = X_sample.iloc[[0]].values.astype("float32")
         else:
             first_row = X_sample.iloc[[0]]
-<<<<<<< HEAD
+        warnings.filterwarnings("ignore", category=UserWarning)
         n_labels = model.predict_proba(first_row.copy()).shape[1]
-=======
-        warnings.filterwarnings("ignore", category=UserWarning)
-        n_labels = model.predict_proba(first_row).shape[1]
         warnings.filterwarnings("default", category=UserWarning)
->>>>>>> 63f14f9e
         if multiclass:
             pdp_dfs = [pd.DataFrame() for i in range(n_labels)]
         else:
