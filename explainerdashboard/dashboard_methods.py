__all__ = [
    'delegates_kwargs',
    'delegates_doc',
    'update_params',
    'update_kwargs',
    'DummyComponent',
    'ExplainerComponent',
    'PosLabelSelector',
    'GraphPopout',
    'IndexSelector',
    'make_hideable',
    'get_dbc_tooltips',
    'encode_callables',
    'decode_callables',
    'reset_id_generator',
    'yield_id',
    'get_local_ip_adress',
    'instantiate_component'
]

import sys
from abc import ABC
import inspect
import itertools
import types
from typing import Union, List, Tuple
from pathlib import Path
from importlib import import_module
import socket

import dash
from dash import html, dcc, Input, Output, State

import dash_bootstrap_components as dbc

from . import to_html

# Stolen from https://www.fast.ai/2019/08/06/delegation/
# then extended to deal with multiple inheritance
def delegates_kwargs(to=None, keep=False):
    "Decorator: replace `**kwargs` in signature with params from `to`"
    def _f(f):
        from_f = f.__init__ if to is None else f
        sig = inspect.signature(from_f)
        sigd = dict(sig.parameters)
        k = sigd.pop('kwargs')
        if to is None:
            for base_cls in f.__bases__:
                to_f = base_cls.__init__
                s2 = {k: v for k, v in inspect.signature(to_f).parameters.items()
                    if v.default != inspect.Parameter.empty and k not in sigd}
                sigd.update(s2)
        else:
            to_f = to
            s2 = {k: v for k, v in inspect.signature(to_f).parameters.items()
                if v.default != inspect.Parameter.empty and k not in sigd}
            sigd.update(s2)
        if keep: 
            sigd['kwargs'] = k
        from_f.__signature__ = sig.replace(parameters=sigd.values())
        return f
    return _f


def delegates_doc(to=None, keep=False):
    "Decorator: replace `__doc__` with `__doc__` from `to`"
    def _f(f):
        from_f = f.__init__ if to is None else f
        if to is None:
            for base_cls in f.__bases__:
                to_f = base_cls.__init__
        else:
            if isinstance(to, types.FunctionType):
                to_f = to
            else:
                to_f = to.__init__
        from_f.__doc__ = to_f.__doc__
        return f
    return _f


def update_params(kwargs, **params):
    """kwargs override params"""
    return dict(params, **kwargs)


def update_kwargs(kwargs, **params):
    """params override kwargs"""
    return dict(kwargs, **params)


def encode_callables(obj):
    """replaces all callables (functions) in obj with a dict specifying module and name
    
    Works recursively through sub-list and sub-dicts"""
    if callable(obj):
        return dict(__callable__=dict(module=obj.__module__, name=obj.__name__))  
    if isinstance(obj, dict):
        return {k:encode_callables(v) for k, v in obj.items()}
    elif isinstance(obj, list):
        return [encode_callables(o) for o in obj]     
    return obj


def decode_callables(obj):
    """replaces all dict-encoded callables in obj with the appropriate function
    
    Works recursively through sub-list and sub-dicts"""
    if isinstance(obj, dict) and '__callable__' in obj:
        return getattr(import_module(obj['__callable__']['module']), obj['__callable__']['name'])
    if isinstance(obj, dict):
        return {k:decode_callables(v) for k, v in obj.items()}
    elif isinstance(obj, list):
        return [decode_callables(o) for o in obj]     
    return obj

def id_generator(prefix='id', start=0):
    """generator that generatores unique consecutive id's starting with 'id' + number
    
    Can be reset with reset_id_generator()"""
    i = start
    while True:
        yield prefix+str(i), i
        i += 1

def reset_id_generator(prefix='id', start=0):
    """resets the global id generator"""
    global id_gen
    id_gen = id_generator(prefix, start)

def yield_id(return_i=False):
    """yields the next unique consecutive id. Reset using reset_id_generator()"""
    global id_gen
    str_id, i = next(id_gen)
    if return_i:
        return str_id, i
    return str_id
    

reset_id_generator()


def get_local_ip_adress():
    """returns the local ip adress"""
    s = socket.socket(socket.AF_INET, socket.SOCK_DGRAM)
    try:
        # doesn't even have to be reachable
        s.connect(('10.255.255.255', 1))
        IP = s.getsockname()[0]
    except Exception:
        IP = '127.0.0.1'
    finally:
        s.close()
    return IP


def get_dbc_tooltips(dbc_table, desc_dict, hover_id, name):
    """Return a dbc.Table and a list of dbc.Tooltips.

    Args:
        dbc_table (dbc.Table): Table with first column consisting of label
        desc_dict (dict): dict that map labels to a description (str)
        hover_id (str): dash component_id base: tooltips will have 
            component_id=f"{hover_id}-{label}-{name}"
        name (str): name to be used in hover_id

    Returns:
        dbc.Table, List[dbc.Tooltip]
    """
    tooltips_dict = {}
    for tr in dbc_table.children[1].children:
        tds = tr.children
        label = tds[0].children
        if label in desc_dict:
            tr.id = f'{hover_id}-{label}-'+name
            tooltips_dict[label] = desc_dict[label]

    tooltips = [dbc.Tooltip(desc,
        target=f'{hover_id}-{label}-'+name, 
        placement="top") for label, desc in tooltips_dict.items()]

    return dbc_table, tooltips


def make_hideable(element, hide=False):
    """helper function to optionally not display an element in a layout.

    This is used for all the hide_ flags in ExplainerComponent constructors.
    e.g. hide_cutoff=True to hide a cutoff slider from a layout:

    Example:
        make_hideable(dbc.Col([cutoff.layout()]), hide=hide_cutoff)

    Args:
        hide(bool): wrap the element inside a hidden html.div. If the element 
                    is a dbc.Col or a dbc.Row, wrap element.children in
                    a hidden html.Div instead. Defaults to False.
    """ 
    if hide:
        if isinstance(element, dbc.Col) or isinstance(element, dbc.Row):
            return html.Div(element.children, style=dict(display="none"))
        else:
            return html.Div(element, style=dict(display="none"))
    else:
        return element

class DummyComponent:
    def __init__(self):
        pass

    def layout(self):
        return None

    def register_callbacks(self, app):
        pass


class ExplainerComponent(ABC):
    """ExplainerComponent is a bundle of a dash layout and callbacks that
    make use of an Explainer object. 

    An ExplainerComponent can have ExplainerComponent subcomponents, that
    you register with register_components(). If the component depends on 
    certain lazily calculated Explainer properties, you can register these
    with register_dependencies().

    ExplainerComponent makes sure that:

    1. Callbacks of subcomponents are registered.
    2. Lazily calculated dependencies (even of subcomponents) can be calculated.
    3. Pos labels selector id's of all subcomponents can be calculated. 
    
    Each ExplainerComponent adds a unique uuid name string to all elements, so 
    that there is never a name clash even with multiple ExplanerComponents of 
    the same type in a layout. 

    Important:
        define your callbacks in component_callbacks() and
        ExplainerComponent will register callbacks of subcomponents in addition
        to component_callbacks() when calling register_callbacks()
    """
    
    _state_props = {}
    
    def __init__(self, explainer, title=None, name=None):
        """initialize the ExplainerComponent

        Args:
            explainer (Explainer): explainer object constructed with e.g.
                        ClassifierExplainer() or RegressionExplainer()
            title (str, optional): Title of tab or page. Defaults to None.
            name (str, optional): unique name to add to Component elements. 
                        If None then random uuid is generated to make sure 
                        it's unique. Defaults to None.
        """
        self._store_child_params(no_param=['explainer'])
        if not hasattr(self, "name") or self.name is None:
            self.name = name or yield_id()
        if not hasattr(self, "title") or self.title is None:
            self.title = title or "Custom"

        self._components = []
        self._dependencies = []

    def _store_child_params(self, no_store=None, no_attr=None, no_param=None):
             
        if not hasattr(self, '_stored_params'): 
            self._stored_params = {}
        child_frame = sys._getframe(2)
        child_args = child_frame.f_code.co_varnames[1:child_frame.f_code.co_argcount]
        child_dict = {arg: child_frame.f_locals[arg] for arg in child_args}
        
        if isinstance(no_store, bool) and no_store:
            return
        else:
            if no_store is None: no_store = tuple()
        
        if isinstance(no_attr, bool) and no_attr: dont_attr = True
        else:
            if no_attr is None: no_attr = tuple()
            dont_attr = False 
            
        if isinstance(no_param, bool) and no_param: dont_param = True
        else:
            if no_param is None: no_param = tuple()
            dont_param = False 

        for name, value in child_dict.items():
            if not dont_attr and name not in no_store and name not in no_attr:
                setattr(self, name, value)
            if not dont_param and name not in no_store and name not in no_param:
                self._stored_params[name] = value
        
        self._stored_params = encode_callables(self._stored_params)

    def exclude_callbacks(self, *components):
        """exclude certain subcomponents from the register_components scan
        """
        if not hasattr(self, '_exclude_components'):
            self._exclude_components = []
        for comp in components:
            if isinstance(comp, ExplainerComponent) and comp not in self._exclude_components:
                self._exclude_components.append(comp)

    def register_components(self, *components):
        """register subcomponents so that their callbacks will be registered
        and dependencies can be tracked
        
        Args:
            scan_self (bool, optional): scan self.__dict__ and add all
            ExplainerComponent attributes to _components. Defaults to True
        """
        if not hasattr(self, '_components'):
            self._components = []
        if not hasattr(self, '_exclude_components'):
            self._exclude_components = []
        for comp in components:
            if (isinstance(comp, ExplainerComponent) 
                and comp not in self._components
                and comp not in self._exclude_components):
                self._components.append(comp)
            elif hasattr(comp, '__iter__'):
                for subcomp in comp:
                    if (isinstance(subcomp, ExplainerComponent) 
                        and subcomp not in self._components
                        and subcomp not in self._exclude_components):
                        self._components.append(subcomp)
                    else:
                        print(f"{subcomp.__name__} is not an ExplainerComponent so not adding to self.components")
            else:
                print(f"{comp.__name__} is not an ExplainerComponent so not adding to self.components")
        
        for k, v in self.__dict__.items():
            if (k != '_components' 
                and isinstance(v, ExplainerComponent) 
                and v not in self._components
                and v not in self._exclude_components):
                self._components.append(v)

    def has_pos_label_connector(self):
        if not hasattr(self, '_components'):
            self._components = []
        for comp in self._components:
            if str(type(comp)).endswith("PosLabelConnector'>"):
                return True
            elif comp.has_pos_label_connector():
                return True
        return False
            
    def register_dependencies(self, *dependencies):
        """register dependencies: lazily calculated explainer properties that
        you want to calculate *before* starting the dashboard"""
        for dep in dependencies:
            if isinstance(dep, str):
                self._dependencies.append(dep)
            elif hasattr(dep, '__iter__'):
                for subdep in dep:
                    if isinstance(subdep, str):
                        self._dependencies.append(subdep)
                    else:
                        print(f"{subdep.__name__} is not a str so not adding to self.dependencies")
            else:
                print(f"{dep.__name__} is not a str or list of str so not adding to self.dependencies")

    @property
    def dependencies(self):
        """returns a list of unique dependencies of the component 
        and all subcomponents"""
        if not hasattr(self, '_dependencies'):
            self._dependencies = []
        self.register_components()
        deps = self._dependencies
        for comp in self._components:
            deps.extend(comp.dependencies)
        deps = list(set(deps))
        return deps

    @property
    def component_imports(self):
        """returns a list of ComponentImport namedtuples("component", "module")
         all components and and subcomponents"""
        self.register_components()
        _component_imports = [(self.__class__.__name__, self.__class__.__module__)]
        for comp in self._components:
            _component_imports.extend(comp.component_imports)
        return list(set(_component_imports))
    
    def get_state_tuples(self):
        """returns a list of State (id, property) tuples for the component and all subcomponents"""
        self.register_components()
        for key, tup in self._state_props.items():
            if not isinstance(tup, tuple) or len(tup) != 2 or not isinstance(tup[0], str) or not isinstance(tup[1], str):
                raise ValueError(f"Expected a (id:str, property:str) tuple but {self} has _state_props['{key}'] == {tup}")
        _state_tuples = [(id_+self.name, prop_) for id_, prop_ in self._state_props.values()]
        for comp in self._components:
            _state_tuples.extend(comp.get_state_tuples())
        return sorted(list(set(_state_tuples)))
    
    def get_state_args(self, state_dict=None):
        """returns _state_dict with correct self.name attached
        if state_dict is passed then replace the state_id_prop_tuples with their values
        from state_dict or else as a property.
        """
        state_tuples = {k:(v[0]+self.name, v[1]) for k, v in self._state_props.items()}
        state_args = {}
        state_dict = state_dict or {}
        for param, (id_, prop_) in state_tuples.items():
            if (id_, prop_) in state_dict:
                state_args[param] = state_dict[(id_, prop_)]
            elif hasattr(self, param):
                state_args[param] = getattr(self, param)
        return state_args

    @property
    def pos_labels(self):
        """returns a list of unique pos label selector elements 
        of the component and all subcomponents"""
        
        self.register_components()
        pos_labels = []
        for k, v in self.__dict__.items():
            if isinstance(v, PosLabelSelector) and v.name not in pos_labels:
                pos_labels.append('pos-label-'+v.name)
        # if hasattr(self, 'selector') and isinstance(self.selector, PosLabelSelector):
        #     pos_labels.append('pos-label-'+self.selector.name)
        for comp in self._components:
            pos_labels.extend(comp.pos_labels)
        pos_labels = list(set(pos_labels))
        return pos_labels

    def calculate_dependencies(self):
        """calls all properties in self.dependencies so that they get calculated
        up front. This is useful to do before starting a dashboard, so you don't
        compute properties multiple times in parallel."""
        for dep in self.dependencies:
            try:
                attribute = getattr(self.explainer, dep)
                if callable(attribute):
                    _ = attribute()
            except:
                ValueError(f"Failed to generate dependency '{dep}': "
                    "Failed to calculate or retrieve explainer property explainer.{dep}...")

    def layout(self):
        """layout to be defined by the particular ExplainerComponent instance.
        All element id's should append +self.name to make sure they are unique."""
        return None
      
    def to_html(self, state_dict:dict=None, add_header:bool=True):
        """return static html for this component and all subcomponents. 
        
        Args:
            state_dict (dict): dictionary with id_prop_tuple as keys and state as value.
        """
        html = to_html.div("")
        if add_header:
            return to_html.add_header(html)
        return html

    def save_html(self, filename:Union[str, Path]): # noqa: E821
        """Store output of to_html to a file

        Args:
            filename (str, Path): filename to store html
        """
        html = self.to_html(add_header=True)
        with open(filename, "w") as file:
            file.write(html)

    def component_callbacks(self, app):
        """register callbacks specific to this ExplainerComponent."""
        if hasattr(self, "_register_callbacks"):
            print("Warning: the use of _register_callbacks() will be deprecated!"
                  " Use component_callbacks() from now on...")
            self._register_callbacks(app)

    def register_callbacks(self, app):
        """First register callbacks of all subcomponents, then call
        component_callbacks(app)
        """
        self.register_components()
        for comp in self._components:
            comp.register_callbacks(app)
        self.component_callbacks(app)


class PosLabelSelector(ExplainerComponent):
    """For classifier models displays a drop down menu with labels to be selected
    as the positive class.
    """
    def __init__(self, explainer, title='Pos Label Selector', name=None,
                     pos_label=None):
        """Generates a positive label selector with element id 'pos_label-'+self.name

        Args:
            explainer (Explainer): explainer object constructed with e.g.
                        ClassifierExplainer() or RegressionExplainer()
            title (str, optional): Title of tab or page. Defaults to None.
            name (str, optional): unique name to add to Component elements. 
                        If None then random uuid is generated to make sure 
                        it's unique. Defaults to 'Pos Label Selector'.
            pos_label (int, optional): Initial pos label. Defaults to 
                        explainer.pos_label.
        """
        super().__init__(explainer, title, name)
        if pos_label is not None:
            self.pos_label = explainer.pos_label_index(pos_label)
        else:
            self.pos_label = explainer.pos_label

    def layout(self):
        if self.explainer.is_classifier:
            return html.Div([
                    html.Div([
                        dbc.Label("Positive class:", 
                            html_for="pos-label-"+self.name, 
                            id="pos-label-label-"+self.name,
                            style = {"font-size":"16"},
                        ),
                        dbc.Tooltip("Select the label to be set as the positive class",
                            target="pos-label-label-"+self.name),
                    ]),
                    html.Div([
                        dcc.Dropdown(
                            id='pos-label-'+self.name,
                            options = [{'label': label, 'value': i}
                                    for i, label in enumerate(self.explainer.labels)],
                            value = self.pos_label,
                            optionHeight=24,
                            clearable=False,
                            style={'height': '24', 'font-size': '24',}
                        )
                    ]),   
            ])
        else:
            return html.Div([dcc.Input(id="pos-label-"+self.name)], style=dict(display="none"))


class IndexSelector(ExplainerComponent):
    """Either shows a dropdown or a free text input field for selecting an index"""
    def __init__(self, explainer, name=None, index=None, index_dropdown=True, max_idxs_in_dropdown=1000, **kwargs):
        super().__init__(explainer)
        
    def layout(self):
<<<<<<< HEAD
        if self.index_dropdown and len(self.explainer.get_index_list()) < self.max_idxs_in_dropdown:
            return dcc.Dropdown(id=self.name, 
                                placeholder=f"Select {self.explainer.index_name} here...",
                                options = [str(idx) for idx in self.explainer.get_index_list()],
                                value=self.index,
                               )
        elif self.index_dropdown and len(self.explainer.get_index_list()) > self.max_idxs_in_dropdown:
            return dcc.Dropdown(id=self.name, 
                                placeholder=f"Search {self.explainer.index_name} here...",
                                value=self.index,
                                clearable=False
                               )
=======
        if self.index_dropdown:
            indedx_list = self.explainer.get_index_list()
            if len(indedx_list) > self.max_idxs_in_dropdown:
                return dcc.Dropdown(id=self.name, 
                                    placeholder=f"Search {self.explainer.index_name} here...",
                                    value=self.index,
                                    clearable=False
                                )
            else:
                return dcc.Dropdown(id=self.name, 
                                    placeholder=f"Select {self.explainer.index_name} here...",
                                    options = indedx_list.astype(str).to_list(),
                                    value=self.index,
                                )
>>>>>>> c2c91875
        else:
            return dbc.Input(id=self.name, placeholder=f"Type {self.explainer.index_name} here...", 
                             value=self.index, debounce=True, type="text")
        
    def component_callbacks(self, app):
<<<<<<< HEAD
        if self.index_dropdown and len(self.explainer.get_index_list()) > self.max_idxs_in_dropdown:
            @app.callback(
                Output(self.name, "options"),
                Input(self.name, "search_value"),
                Input(self.name, "value")
            )
            def update_options(search_value, index):
                trigger_id, trigger_prop = dash.callback_context.triggered[0]['prop_id'].split('.')
                print(f"DELETEME! {trigger_id, trigger_prop}", flush=True)
                if trigger_prop == 'value':
                    return [index]
                if not search_value:
                    return self.explainer.get_index_list()[:self.max_idxs_in_dropdown].tolist()
                return self.explainer.get_index_list()[
                    self.explainer.get_index_list().str.contains(search_value, case=False)][:self.max_idxs_in_dropdown].tolist()
        
        elif not self.index_dropdown:
=======
        if self.index_dropdown:
            if len(self.explainer.get_index_list()) > self.max_idxs_in_dropdown:
                @app.callback(
                    Output(self.name, "options"),
                    Input(self.name, "search_value"),
                    Input(self.name, "value")
                )
                def update_options(search_value, index):
                    trigger_prop = dash.callback_context.triggered[0]['prop_id'].split('.')[-1]
                    index_list = self.explainer.get_index_list().astype(str)
                    if search_value:
                        index_list = index_list[index_list.str.contains(search_value, case=False)]
                    index_list = index_list[:self.max_idxs_in_dropdown].tolist()
                    if trigger_prop == 'value' and index not in index_list:
                        return [*index_list, index]
                    return index_list
        else:
>>>>>>> c2c91875
            @app.callback(
                [Output(self.name, 'valid'),
                 Output(self.name, 'invalid')],
                [Input(self.name, 'value')]
            )
            def update_valid_index(index):
                if index is not None:
                    if self.explainer.index_exists(index):
                        return True, False
                    else:
                        return False, True
                return False, False
                

class GraphPopout(ExplainerComponent):
    """Provides a way to open a modal popup with the content of a graph figure.

    """
    def __init__(self, name:str, graph_id:str, title:str="Popout", description:str=None,
                    button_text:str="Popout", button_size:str="sm", button_outline:bool=True):
        """
        Args:
            name (str): name id for this GraphPopout. Should be unique.
            graph_id (str): id of of the dcc.Graph component that gets included
                in the modal.
            title (str): Title above the modal. Defaults to Popout.
            description (str): description of the graph to be include in the footer.
            button_text (str, optional): Text on the Button. Defaults to "Popout".
            button_size (str, optiona). Size of the button.Defaults to "sm" or small.
            button_outline (bool, optional). Show outline of button instead with fill color.
                Defaults to True. 
        """

        self.title = title
        self.name = name
        self.graph_id = graph_id
        self.description = description
        self.button_text, self.button_size, self.button_outline = button_text, button_size, button_outline

    def layout(self):
        return html.Div(
            [
                dbc.Button(self.button_text, id=self.name+'modal-open', size=self.button_size,
                           color="secondary", outline=self.button_outline),
                dbc.Modal([
                    # ToDo the X on the top right is not rendered properly, disabling
                    dbc.ModalHeader(dbc.ModalTitle(self.title), close_button=True),
                    dbc.ModalBody(
                        dcc.Graph(id=self.name+'-modal-graph', style={"max-height": "none", "height": "80%"})
                    ),
                    dbc.ModalFooter([   
                        html.Div([
                            html.Div([
                                html.Div([
                                    dbc.Button(html.Small("Description"), 
                                           id=self.name+'-show-description',
                                           color='link', className="text-muted ml-auto"),
                                    dbc.Fade([
                                            html.Small(self.description, className="text-muted")],
                                            id=self.name+'-fade',
                                            is_in=True,
                                            appear=True), 
                                ], style=dict(display="none" if not self.description else None))
                            ], className="text-left"),
                            html.Div([
                                dbc.Button("Close", id=self.name+'-modal-close', className="mr-auto")            
                            ], className="text-right", style=dict(float='right')),   
                            
                        ], style={"display":"flex"}),             
                    ], className="justify-content-between")       
                ], id=self.name+'-modal', size="xl") 
            ], style={"display":"flex", "justify-content":"flex-end"})
    
    def component_callbacks(self, app):
        @app.callback(
            [Output(self.name+'-modal', "is_open"),
             Output(self.name+'-modal-graph', "figure")],
            [Input(self.name+'modal-open', "n_clicks"), 
             Input(self.name+'-modal-close', "n_clicks")],
            [State(self.name+'-modal', "is_open"),
             State(self.graph_id, 'figure')],
        )
        def toggle_modal(open_modal, close_modal, modal_is_open, fig):
            if open_modal or close_modal: 
                ctx = dash.callback_context
                button_id = ctx.triggered[0]['prop_id'].split('.')[0]
                if button_id == self.name+'modal-open':
                    return (not modal_is_open, fig)
                else:
                    return (not modal_is_open, dash.no_update)
            return (modal_is_open, dash.no_update)
        
        if self.description is not None:
            @app.callback(
                Output(self.name+'-fade', "is_in"),
                [Input(self.name+'-show-description', "n_clicks")],
                [State(self.name+'-fade', "is_in")],
            )
            def toggle_fade(n_clicks, is_in):
                if not n_clicks:
                    # Button has never been clicked
                    return False
                return not is_in


def instantiate_component(component, explainer, name=None, **kwargs):
    """Returns an instantiated ExplainerComponent.
    If the component input is just a class definition, instantiate it with
    explainer and k**wargs.
    If it is already an ExplainerComponent instance then return it.
    If it is any other instance with layout and register_components methods,
    then add a name property and return it. 

    Args:
        component ([type]): Either a class definition or instance
        explainer ([type]): An Explainer object that will be used to instantiate class definitions
        name (str): name to assign to ExplainerComponent
        kwargs: kwargs will be passed on to the instance

    Raises:
        ValueError: if component is not a subclass or instance of ExplainerComponent,
                or is an instance without layout and register_callbacks methods

    Returns:
        ExplainerComponent: instantiated component
    """

    if inspect.isclass(component) and issubclass(component, ExplainerComponent):
        init_argspec = inspect.getfullargspec(component.__init__)
        assert len(init_argspec.args) > 1 and init_argspec.args[1] == 'explainer', \
            (f"The first parameter of {component.__name__}.__init__ should be 'explainer'. "
            f"Instead the __init__ is: {component.__name__}.__init__{inspect.signature(component.__init__)}")
        if not init_argspec.varkw:
            kwargs = {k:v for k,v in kwargs.items() if k in init_argspec.args + init_argspec.kwonlyargs}
        if "name" in init_argspec.args+init_argspec.kwonlyargs:
            component = component(explainer, name=name, **kwargs)
        else:
            print(f"ExplainerComponent {component} does not accept a name parameter, "
                    f"so cannot assign name='{name}': "
                    f"{component.__name__}.__init__{inspect.signature(component.__init__)}. "
                    "Make sure to set super().__init__(name=...) explicitly yourself "
                    "inside the __init__ if you want to deploy across multiple "
                    "workers or a cluster, as otherwise each instance in the "
                    "cluster will generate its own random uuid name!")
            component = component(explainer, **kwargs)
        return component
    elif isinstance(component, ExplainerComponent):
        return component
    else:
        raise ValueError(f"{component} is not a valid ExplainerComponent...")<|MERGE_RESOLUTION|>--- conflicted
+++ resolved
@@ -538,63 +538,47 @@
 
 class IndexSelector(ExplainerComponent):
     """Either shows a dropdown or a free text input field for selecting an index"""
-    def __init__(self, explainer, name=None, index=None, index_dropdown=True, max_idxs_in_dropdown=1000, **kwargs):
-        super().__init__(explainer)
+    def __init__(self, explainer, name:str=None, index:str=None, index_dropdown:bool=True, max_idxs_in_dropdown:int=1000, **kwargs):
+        """generates an index selector, either (dynamic) dropdown or free text field with input checker
+
+        Args:
+            explainer (BaseExplainer): explainer
+            name (str, optional): dash id to assign to the component. Defaults to None, in which case a unique identifier gets generated.
+            index (str, optional): initial index to select and display. Defaults to None.
+            index_dropdown (bool, optional): if set to false, input is an open text input instead of a dropdown. Defaults to True.
+            max_idxs_in_dropdown (int, optional): If the number of rows (idxs) in X_test is larger than this, 
+                use a servers-side dynamically updating set of dropdown options instead of storing all index 
+                    options client side. Defaults to 1000.
+        """
+        super().__init__(explainer, name=name)
         
     def layout(self):
-<<<<<<< HEAD
-        if self.index_dropdown and len(self.explainer.get_index_list()) < self.max_idxs_in_dropdown:
-            return dcc.Dropdown(id=self.name, 
-                                placeholder=f"Select {self.explainer.index_name} here...",
-                                options = [str(idx) for idx in self.explainer.get_index_list()],
-                                value=self.index,
-                               )
-        elif self.index_dropdown and len(self.explainer.get_index_list()) > self.max_idxs_in_dropdown:
-            return dcc.Dropdown(id=self.name, 
-                                placeholder=f"Search {self.explainer.index_name} here...",
-                                value=self.index,
-                                clearable=False
-                               )
-=======
         if self.index_dropdown:
-            indedx_list = self.explainer.get_index_list()
-            if len(indedx_list) > self.max_idxs_in_dropdown:
-                return dcc.Dropdown(id=self.name, 
-                                    placeholder=f"Search {self.explainer.index_name} here...",
-                                    value=self.index,
-                                    clearable=False
-                                )
+            index_list = self.explainer.get_index_list()
+            if len(index_list) > self.max_idxs_in_dropdown:
+                return dcc.Dropdown(
+                    id=self.name, 
+                    placeholder=f"Search {self.explainer.index_name} here...",
+                    value=self.index,
+                    clearable=False
+                )
             else:
-                return dcc.Dropdown(id=self.name, 
-                                    placeholder=f"Select {self.explainer.index_name} here...",
-                                    options = indedx_list.astype(str).to_list(),
-                                    value=self.index,
-                                )
->>>>>>> c2c91875
-        else:
-            return dbc.Input(id=self.name, placeholder=f"Type {self.explainer.index_name} here...", 
-                             value=self.index, debounce=True, type="text")
+                return dcc.Dropdown(
+                    id=self.name, 
+                    placeholder=f"Select {self.explainer.index_name} here...",
+                    options = index_list.astype(str).to_list(),
+                    value=self.index,
+                )
+        else:
+            return dbc.Input(
+                id=self.name, 
+                placeholder=f"Type {self.explainer.index_name} here...", 
+                value=self.index, 
+                debounce=True, 
+                type="text"
+            )
         
     def component_callbacks(self, app):
-<<<<<<< HEAD
-        if self.index_dropdown and len(self.explainer.get_index_list()) > self.max_idxs_in_dropdown:
-            @app.callback(
-                Output(self.name, "options"),
-                Input(self.name, "search_value"),
-                Input(self.name, "value")
-            )
-            def update_options(search_value, index):
-                trigger_id, trigger_prop = dash.callback_context.triggered[0]['prop_id'].split('.')
-                print(f"DELETEME! {trigger_id, trigger_prop}", flush=True)
-                if trigger_prop == 'value':
-                    return [index]
-                if not search_value:
-                    return self.explainer.get_index_list()[:self.max_idxs_in_dropdown].tolist()
-                return self.explainer.get_index_list()[
-                    self.explainer.get_index_list().str.contains(search_value, case=False)][:self.max_idxs_in_dropdown].tolist()
-        
-        elif not self.index_dropdown:
-=======
         if self.index_dropdown:
             if len(self.explainer.get_index_list()) > self.max_idxs_in_dropdown:
                 @app.callback(
@@ -604,15 +588,14 @@
                 )
                 def update_options(search_value, index):
                     trigger_prop = dash.callback_context.triggered[0]['prop_id'].split('.')[-1]
-                    index_list = self.explainer.get_index_list().astype(str)
+                    if trigger_prop == 'value':
+                        return [index]
+                    index_list = self.explainer.get_index_list()
                     if search_value:
                         index_list = index_list[index_list.str.contains(search_value, case=False)]
                     index_list = index_list[:self.max_idxs_in_dropdown].tolist()
-                    if trigger_prop == 'value' and index not in index_list:
-                        return [*index_list, index]
                     return index_list
         else:
->>>>>>> c2c91875
             @app.callback(
                 [Output(self.name, 'valid'),
                  Output(self.name, 'invalid')],
